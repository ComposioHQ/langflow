import { Dialog, Transition } from "@headlessui/react";
import { Fragment, useContext, useRef, useState } from "react";
<<<<<<< HEAD
import IconComponent from "../../components/genericIconComponent";
=======
import { limitScrollFieldsModal } from "../../constants";
>>>>>>> 38f3cb0a
import { PopUpContext } from "../../contexts/popUpContext";
import { typesContext } from "../../contexts/typesContext";
import { NodeDataType } from "../../types/flow";
import { nodeColors, nodeIconsLucide } from "../../utils/styleUtils";
import { classNames, toTitleCase } from "../../utils/utils";
import ModalField from "./components/ModalField";

export default function NodeModal({ data }: { data: NodeDataType }) {
  const [open, setOpen] = useState(true);
  const { closePopUp } = useContext(PopUpContext);
  const { types } = useContext(typesContext);
  const ref = useRef();
  function setModalOpen(x: boolean) {
    setOpen(x);
    if (x === false) {
      setTimeout(() => {
        closePopUp();
      }, 300);
    }
  }
  // any to avoid type conflict
  const Icon: any = nodeIconsLucide[types[data.type]];
  return (
    <Transition.Root show={open} appear={true} as={Fragment}>
      <Dialog
        as="div"
        className="relative z-10"
        onClose={setModalOpen}
        initialFocus={ref}
      >
        <Transition.Child
          as={Fragment}
          enter="ease-out duration-300"
          enterFrom="opacity-0"
          enterTo="opacity-100"
          leave="ease-in duration-200"
          leaveFrom="opacity-100"
          leaveTo="opacity-0"
        >
          <div className="node-modal-div" />
        </Transition.Child>

        <div className="node-modal-dialog-arrangement">
          <div className="node-modal-dialog-div">
            <Transition.Child
              as={Fragment}
              enter="ease-out duration-300"
              enterFrom="opacity-0 translate-y-4 sm:translate-y-0 sm:scale-95"
              enterTo="opacity-100 translate-y-0 sm:scale-100"
              leave="ease-in duration-200"
              leaveFrom="opacity-100 translate-y-0 sm:scale-100"
              leaveTo="opacity-0 translate-y-4 sm:translate-y-0 sm:scale-95"
            >
              <Dialog.Panel className="node-modal-dialog-panel">
                <div className=" node-modal-dialog-panel-div">
                  <button
                    type="button"
                    className="node-modal-dialog-button"
                    onClick={() => {
                      setModalOpen(false);
                    }}
                  >
                    <span className="sr-only">Close</span>
                    <IconComponent
                      name="X"
                      className="h-6 w-6"
                      aria-hidden="true"
                    />
                  </button>
                </div>
                <div className="node-modal-dialog-icon-div">
                  <div className="node-modal-icon-arrangement">
                    <Icon
                      strokeWidth={1.5}
                      className="node-modal-icon"
                      style={{
                        color:
                          nodeColors[types[data.type]] ?? nodeColors.unknown,
                      }}
                    />
                    <div className="node-modal-title-div">
                      <Dialog.Title as="h3" className="node-modal-title">
                        {data.type}
                      </Dialog.Title>
                    </div>
                  </div>
                  <div className="node-modal-template-div">
                    <div className="flex-max-width h-[445px]">
                      <div
                        className={classNames(
                          "node-modal-template",
                          Object.keys(data.node.template).filter(
                            (t) =>
                              t.charAt(0) !== "_" &&
                              data.node.template[t].advanced &&
                              data.node.template[t].show
                          ).length > limitScrollFieldsModal
                            ? "overflow-scroll overflow-x-hidden custom-scroll"
                            : "overflow-hidden"
                        )}
                      >
                        <div className="node-modal-template-column">
                          {Object.keys(data.node.template)
                            .filter(
                              (t) =>
                                t.charAt(0) !== "_" &&
                                data.node.template[t].advanced &&
                                data.node.template[t].show
                            )
                            .map((t: string, idx) => {
                              return (
                                <ModalField
                                  key={idx}
                                  data={data}
                                  title={
                                    data.node.template[t].display_name
                                      ? data.node.template[t].display_name
                                      : data.node.template[t].name
                                      ? toTitleCase(data.node.template[t].name)
                                      : toTitleCase(t)
                                  }
                                  required={data.node.template[t].required}
                                  id={
                                    data.node.template[t].type +
                                    "|" +
                                    t +
                                    "|" +
                                    data.id
                                  }
                                  name={t}
                                  type={data.node.template[t].type}
                                  index={idx}
                                />
                              );
                            })}
                        </div>
                      </div>
                    </div>
                  </div>
                  <div className="node-modal-button-box">
                    <button
                      type="button"
                      className="node-modal-button"
                      onClick={() => {
                        setModalOpen(false);
                      }}
                    >
                      Done
                    </button>
                  </div>
                </div>
              </Dialog.Panel>
            </Transition.Child>
          </div>
        </div>
      </Dialog>
    </Transition.Root>
  );
}<|MERGE_RESOLUTION|>--- conflicted
+++ resolved
@@ -1,10 +1,7 @@
 import { Dialog, Transition } from "@headlessui/react";
 import { Fragment, useContext, useRef, useState } from "react";
-<<<<<<< HEAD
 import IconComponent from "../../components/genericIconComponent";
-=======
 import { limitScrollFieldsModal } from "../../constants";
->>>>>>> 38f3cb0a
 import { PopUpContext } from "../../contexts/popUpContext";
 import { typesContext } from "../../contexts/typesContext";
 import { NodeDataType } from "../../types/flow";
