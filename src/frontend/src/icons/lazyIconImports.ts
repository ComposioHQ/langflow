// Export the lazy loading mapping for icons
export const lazyIconsMapping = {
  "AI/ML": () =>
    import("@/icons/AIML").then((mod) => ({ default: mod.AIMLIcon })),
  AgentQL: () =>
    import("@/icons/AgentQL").then((mod) => ({ default: mod.AgentQLIcon })),
  Airbyte: () =>
    import("@/icons/Airbyte").then((mod) => ({ default: mod.AirbyteIcon })),
  Anthropic: () =>
    import("@/icons/Anthropic").then((mod) => ({ default: mod.AnthropicIcon })),
  Apify: () =>
    import("@/icons/Apify").then((mod) => ({ default: mod.ApifyIcon })),
  ApifyWhite: () =>
    import("@/icons/Apify").then((mod) => ({ default: mod.ApifyWhiteIcon })),
  ArXiv: () =>
    import("@/icons/ArXiv").then((mod) => ({ default: mod.ArXivIcon })),
  Arize: () =>
    import("@/icons/Arize").then((mod) => ({ default: mod.ArizeIcon })),
  AssemblyAI: () =>
    import("@/icons/AssemblyAI").then((mod) => ({
      default: mod.AssemblyAIIcon,
    })),
  AstraDB: () =>
    import("@/icons/AstraDB").then((mod) => ({ default: mod.AstraDBIcon })),
  Athena: () =>
    import("@/icons/athena").then((mod) => ({ default: mod.AthenaIcon })),
  AWS: () => import("@/icons/AWS").then((mod) => ({ default: mod.AWSIcon })),
  AWSInverted: () =>
    import("@/icons/AWSInverted").then((mod) => ({
      default: mod.AWSInvertedIcon,
    })),
  Azure: () =>
    import("@/icons/Azure").then((mod) => ({ default: mod.AzureIcon })),
  Bing: () => import("@/icons/Bing").then((mod) => ({ default: mod.BingIcon })),
  BotMessageSquareIcon: () =>
    import("@/icons/BotMessageSquare").then((mod) => ({
      default: mod.BotMessageSquareIcon,
    })),
  BWPython: () =>
    import("@/icons/BW python").then((mod) => ({ default: mod.BWPythonIcon })),
  Cassandra: () =>
    import("@/icons/Cassandra").then((mod) => ({ default: mod.CassandraIcon })),
  Chroma: () =>
    import("@/icons/ChromaIcon").then((mod) => ({ default: mod.ChromaIcon })),
  Cleanlab: () =>
    import("@/icons/Cleanlab").then((mod) => ({ default: mod.CleanlabIcon })),
  Clickhouse: () =>
    import("@/icons/Clickhouse").then((mod) => ({
      default: mod.ClickhouseIcon,
    })),
  Cloudflare: () =>
    import("@/icons/Cloudflare").then((mod) => ({
      default: mod.CloudflareIcon,
    })),
  Cohere: () =>
    import("@/icons/Cohere").then((mod) => ({ default: mod.CohereIcon })),
  Composio: () =>
    import("@/icons/Composio").then((mod) => ({ default: mod.ComposioIcon })),
  Confluence: () =>
    import("@/icons/Confluence").then((mod) => ({
      default: mod.ConfluenceIcon,
    })),
  Couchbase: () =>
    import("@/icons/Couchbase").then((mod) => ({ default: mod.CouchbaseIcon })),
  Claude: () =>
    import("@/icons/Claude").then((mod) => ({ default: mod.ClaudeIcon })),
  CrewAI: () =>
    import("@/icons/CrewAI").then((mod) => ({ default: mod.CrewAiIcon })),
  Cursor: () =>
    import("@/icons/Cursor").then((mod) => ({ default: mod.CursorIcon })),
  DeepSeek: () =>
    import("@/icons/DeepSeek").then((mod) => ({ default: mod.DeepSeekIcon })),
  Dropbox: () =>
    import("@/icons/Dropbox").then((mod) => ({ default: mod.DropboxIcon })),
  DuckDuckGo: () =>
    import("@/icons/DuckDuckGo").then((mod) => ({
      default: mod.DuckDuckGoIcon,
    })),
  ElasticsearchStore: () =>
    import("@/icons/ElasticsearchStore").then((mod) => ({
      default: mod.ElasticsearchIcon,
    })),
  Evernote: () =>
    import("@/icons/Evernote").then((mod) => ({ default: mod.EvernoteIcon })),
  Exa: () => import("@/icons/Exa").then((mod) => ({ default: mod.ExaIcon })),
  FacebookMessenger: () =>
    import("@/icons/FacebookMessenger").then((mod) => ({
      default: mod.FBIcon,
    })),
  Firecrawl: () =>
    import("@/icons/Firecrawl").then((mod) => ({ default: mod.FirecrawlIcon })),
  FreezeAll: () =>
    import("@/icons/freezeAll").then((mod) => ({ default: mod.freezeAllIcon })),
  GitBook: () =>
    import("@/icons/GitBook").then((mod) => ({ default: mod.GitBookIcon })),
  GitLoader: () =>
    import("@/icons/GitLoader").then((mod) => ({ default: mod.GitLoaderIcon })),
  Glean: () =>
    import("@/icons/Glean").then((mod) => ({ default: mod.GleanIcon })),
  GlobeOk: () =>
    import("@/icons/globe-ok").then((mod) => ({ default: mod.GlobeOkIcon })),
  Google: () =>
    import("@/icons/Google").then((mod) => ({ default: mod.GoogleIcon })),
  GoogleDrive: () =>
    import("@/icons/GoogleDrive").then((mod) => ({
      default: mod.GoogleDriveIcon,
    })),
  GoogleGenerativeAI: () =>
    import("@/icons/GoogleGenerativeAI").then((mod) => ({
      default: mod.GoogleGenerativeAIIcon,
    })),
  Gmail: () =>
    import("@/icons/gmail").then((mod) => ({ default: mod.GmailIcon })),
<<<<<<< HEAD
  Linear: () =>
    import("@/icons/Linear").then((mod) => ({ default: mod.LinearIcon })),
=======
  Outlook: () =>
    import("@/icons/outlook").then((mod) => ({ default: mod.OutlookIcon })),
>>>>>>> 35fa3fd8
  Googlecalendar: () =>
    import("@/icons/googlecalendar").then((mod) => ({
      default: mod.GooglecalendarIcon,
    })),
  GradientInfinity: () =>
    import("@/icons/GradientSparkles").then((mod) => ({
      default: mod.GradientInfinity,
    })),
  GradientUngroup: () =>
    import("@/icons/GradientSparkles").then((mod) => ({
      default: mod.GradientUngroup,
    })),
  GradientSave: () =>
    import("@/icons/GradientSparkles").then((mod) => ({
      default: mod.GradientSave,
    })),
  GridHorizontal: () =>
    import("@/icons/GridHorizontal").then((mod) => ({
      default: mod.GridHorizontalIcon,
    })),
  Groq: () => import("@/icons/Groq").then((mod) => ({ default: mod.GroqIcon })),
  HackerNews: () =>
    import("@/icons/hackerNews").then((mod) => ({
      default: mod.HackerNewsIcon,
    })),
  HCD: () => import("@/icons/HCD").then((mod) => ({ default: mod.HCDIcon })),
  HomeAssistant: () =>
    import("@/icons/HomeAssistant").then((mod) => ({
      default: mod.HomeAssistantIcon,
    })),
  HuggingFace: () =>
    import("@/icons/HuggingFace").then((mod) => ({
      default: mod.HuggingFaceIcon,
    })),
  Icosa: () =>
    import("@/icons/Icosa").then((mod) => ({ default: mod.IcosaIcon })),
  IFixIt: () =>
    import("@/icons/IFixIt").then((mod) => ({ default: mod.IFixIcon })),
  javascript: () =>
    import("@/icons/JSicon").then((mod) => ({ default: mod.JSIcon })),
  LangChain: () =>
    import("@/icons/LangChain").then((mod) => ({ default: mod.LangChainIcon })),
  Langwatch: () =>
    import("@/icons/Langwatch").then((mod) => ({ default: mod.LangwatchIcon })),
  LMStudio: () =>
    import("@/icons/LMStudio").then((mod) => ({ default: mod.LMStudioIcon })),
  Maritalk: () =>
    import("@/icons/Maritalk").then((mod) => ({ default: mod.MaritalkIcon })),
  Mcp: () => import("@/icons/MCP").then((mod) => ({ default: mod.McpIcon })),
  Mem0: () => import("@/icons/Mem0").then((mod) => ({ default: mod.Mem0 })),
  Meta: () => import("@/icons/Meta").then((mod) => ({ default: mod.MetaIcon })),
  Midjourney: () =>
    import("@/icons/Midjorney").then((mod) => ({
      default: mod.MidjourneyIcon,
    })),
  Milvus: () =>
    import("@/icons/Milvus").then((mod) => ({ default: mod.MilvusIcon })),
  Mistral: () =>
    import("@/icons/mistral").then((mod) => ({ default: mod.MistralIcon })),
  MongoDB: () =>
    import("@/icons/MongoDB").then((mod) => ({ default: mod.MongoDBIcon })),
  Needle: () =>
    import("@/icons/Needle").then((mod) => ({ default: mod.NeedleIcon })),
  NotDiamond: () =>
    import("@/icons/NotDiamond").then((mod) => ({
      default: mod.NotDiamondIcon,
    })),
  Notion: () =>
    import("@/icons/Notion").then((mod) => ({ default: mod.NotionIcon })),
  Novita: () =>
    import("@/icons/Novita").then((mod) => ({ default: mod.NovitaIcon })),
  NVIDIA: () =>
    import("@/icons/Nvidia").then((mod) => ({ default: mod.NvidiaIcon })),
  Olivya: () =>
    import("@/icons/Olivya").then((mod) => ({ default: mod.OlivyaIcon })),
  Ollama: () =>
    import("@/icons/Ollama").then((mod) => ({ default: mod.OllamaIcon })),
  OpenAI: () =>
    import("@/icons/OpenAi").then((mod) => ({ default: mod.OpenAiIcon })),
  OpenRouter: () =>
    import("@/icons/OpenRouter").then((mod) => ({
      default: mod.OpenRouterIcon,
    })),
  OpenSearch: () =>
    import("@/icons/OpenSearch").then((mod) => ({ default: mod.OpenSearch })),
  Perplexity: () =>
    import("@/icons/Perplexity").then((mod) => ({
      default: mod.PerplexityIcon,
    })),
  Pinecone: () =>
    import("@/icons/Pinecone").then((mod) => ({ default: mod.PineconeIcon })),
  Postgres: () =>
    import("@/icons/Postgres").then((mod) => ({ default: mod.PostgresIcon })),
  Python: () =>
    import("@/icons/Python").then((mod) => ({ default: mod.PythonIcon })),
  QDrant: () =>
    import("@/icons/QDrant").then((mod) => ({ default: mod.QDrantIcon })),
  QianFanChat: () =>
    import("@/icons/QianFanChat").then((mod) => ({
      default: mod.QianFanChatIcon,
    })),
  Redis: () =>
    import("@/icons/Redis").then((mod) => ({ default: mod.RedisIcon })),
  SambaNova: () =>
    import("@/icons/SambaNova").then((mod) => ({ default: mod.SambaNovaIcon })),
  ScrapeGraph: () =>
    import("@/icons/ScrapeGraphAI").then((mod) => ({
      default: mod.ScrapeGraph,
    })),
  SearchAPI: () =>
    import("@/icons/SearchAPI").then((mod) => ({ default: mod.SearchAPIIcon })),
  SearchLexical: () =>
    import("@/icons/SearchLexical").then((mod) => ({
      default: mod.SearchLexicalIcon,
    })),
  SearchHybrid: () =>
    import("@/icons/SearchHybrid").then((mod) => ({
      default: mod.SearchHybridIcon,
    })),
  SearchVector: () =>
    import("@/icons/SearchVector").then((mod) => ({
      default: mod.SearchVectorIcon,
    })),
  Searx: () =>
    import("@/icons/Searx").then((mod) => ({ default: mod.SearxIcon })),
  SerpSearch: () =>
    import("@/icons/SerpSearch").then((mod) => ({
      default: mod.SerpSearchIcon,
    })),
  Serper: () =>
    import("@/icons/Serper").then((mod) => ({ default: mod.SerperIcon })),
  Share: () =>
    import("@/icons/Share").then((mod) => ({ default: mod.ShareIcon })),
  Share2: () =>
    import("@/icons/Share2").then((mod) => ({ default: mod.Share2Icon })),
  Slack: () =>
    import("@/icons/Slack/SlackIcon").then((mod) => ({ default: mod.default })),
  Spider: () =>
    import("@/icons/Spider").then((mod) => ({ default: mod.SpiderIcon })),
  Streamlit: () =>
    import("@/icons/Streamlit").then((mod) => ({ default: mod.Streamlit })),
  Supabase: () =>
    import("@/icons/supabase").then((mod) => ({ default: mod.SupabaseIcon })),
  Tavily: () =>
    import("@/icons/Tavily").then((mod) => ({ default: mod.TavilyIcon })),
  ThumbDownCustom: () =>
    import("@/icons/thumbs").then((mod) => ({
      default: mod.ThumbDownIconCustom,
    })),
  ThumbUpCustom: () =>
    import("@/icons/thumbs").then((mod) => ({
      default: mod.ThumbUpIconCustom,
    })),
  TwelveLabs: () =>
    import("@/icons/TwelveLabs").then((mod) => ({
      default: mod.TwelveLabsIcon,
    })),
  TwitterX: () =>
    import("@/icons/Twitter X").then((mod) => ({
      default: mod.TwitterXIcon,
    })),
  Unstructured: () =>
    import("@/icons/Unstructured").then((mod) => ({
      default: mod.UnstructuredIcon,
    })),
  Upstash: () =>
    import("@/icons/Upstash").then((mod) => ({ default: mod.UpstashSvgIcon })),
  Vectara: () =>
    import("@/icons/VectaraIcon").then((mod) => ({ default: mod.VectaraIcon })),
  VertexAI: () =>
    import("@/icons/VertexAI").then((mod) => ({ default: mod.VertexAIIcon })),
  WatsonxAI: () =>
    import("@/icons/IBMWatsonx").then((mod) => ({
      default: mod.WatsonxAiIcon,
    })),
  Weaviate: () =>
    import("@/icons/Weaviate").then((mod) => ({ default: mod.WeaviateIcon })),
  Wikipedia: () =>
    import("@/icons/Wikipedia/Wikipedia").then((mod) => ({
      default: mod.default,
    })),
  Wolfram: () =>
    import("@/icons/Wolfram/Wolfram").then((mod) => ({ default: mod.default })),
  xAI: () => import("@/icons/xAI").then((mod) => ({ default: mod.XAIIcon })),
  YouTube: () =>
    import("@/icons/Youtube").then((mod) => ({ default: mod.YouTubeSvgIcon })),
  ZepMemory: () =>
    import("@/icons/ZepMemory").then((mod) => ({ default: mod.ZepMemoryIcon })),
};<|MERGE_RESOLUTION|>--- conflicted
+++ resolved
@@ -111,13 +111,10 @@
     })),
   Gmail: () =>
     import("@/icons/gmail").then((mod) => ({ default: mod.GmailIcon })),
-<<<<<<< HEAD
   Linear: () =>
     import("@/icons/Linear").then((mod) => ({ default: mod.LinearIcon })),
-=======
   Outlook: () =>
     import("@/icons/outlook").then((mod) => ({ default: mod.OutlookIcon })),
->>>>>>> 35fa3fd8
   Googlecalendar: () =>
     import("@/icons/googlecalendar").then((mod) => ({
       default: mod.GooglecalendarIcon,
