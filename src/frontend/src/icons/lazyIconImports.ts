--- conflicted
+++ resolved
@@ -172,11 +172,8 @@
     import("@/icons/ExaComposio").then((mod) => ({
       default: mod.ExaIconComposio,
     })),
-<<<<<<< HEAD
   Fireflies: () =>
     import("@/icons/Fireflies").then((mod) => ({ default: mod.FirefliesIcon })),
-=======
->>>>>>> 25c10395
   Excel: () =>
     import("@/icons/Excel").then((mod) => ({ default: mod.ExcelIcon })),
   FacebookMessenger: () =>
