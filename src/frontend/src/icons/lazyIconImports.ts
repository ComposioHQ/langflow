--- conflicted
+++ resolved
@@ -105,15 +105,12 @@
     })),
   Gmail: () =>
     import("@/icons/gmail").then((mod) => ({ default: mod.GmailIcon })),
-<<<<<<< HEAD
   Outlook: () =>
     import("@/icons/outlook").then((mod) => ({ default: mod.OutlookIcon })),
-=======
   Googlecalendar: () =>
     import("@/icons/googlecalendar").then((mod) => ({
       default: mod.GooglecalendarIcon,
     })),
->>>>>>> 116bee82
   GradientInfinity: () =>
     import("@/icons/GradientSparkles").then((mod) => ({
       default: mod.GradientInfinity,
