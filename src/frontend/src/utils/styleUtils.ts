import { BotMessageSquareIcon } from "@/icons/BotMessageSquare";
import { GradientSave } from "@/icons/GradientSparkles";
import { fontAwesomeIcons, isFontAwesomeIcon } from "@/icons/fontAwesomeIcons";
import { TwitterLogoIcon } from "@radix-ui/react-icons";
import dynamicIconImports from "lucide-react/dynamicIconImports";
import { lazy } from "react";
import { FaApple, FaDiscord, FaGithub } from "react-icons/fa";

const iconCache = new Map<string, any>();

export const BG_NOISE =
  "url(data:image/png;base64,iVBORw0KGgoAAAANSUhEUgAAADIAAAAyCAMAAAAp4XiDAAAAUVBMVEWFhYWDg4N3d3dtbW17e3t1dXWBgYGHh4d5eXlzc3OLi4ubm5uVlZWPj4+NjY19fX2JiYl/f39ra2uRkZGZmZlpaWmXl5dvb29xcXGTk5NnZ2c8TV1mAAAAG3RSTlNAQEBAQEBAQEBAQEBAQEBAQEBAQEBAQEBAQEAvEOwtAAAFVklEQVR4XpWWB67c2BUFb3g557T/hRo9/WUMZHlgr4Bg8Z4qQgQJlHI4A8SzFVrapvmTF9O7dmYRFZ60YiBhJRCgh1FYhiLAmdvX0CzTOpNE77ME0Zty/nWWzchDtiqrmQDeuv3powQ5ta2eN0FY0InkqDD73lT9c9lEzwUNqgFHs9VQce3TVClFCQrSTfOiYkVJQBmpbq2L6iZavPnAPcoU0dSw0SUTqz/GtrGuXfbyyBniKykOWQWGqwwMA7QiYAxi+IlPdqo+hYHnUt5ZPfnsHJyNiDtnpJyayNBkF6cWoYGAMY92U2hXHF/C1M8uP/ZtYdiuj26UdAdQQSXQErwSOMzt/XWRWAz5GuSBIkwG1H3FabJ2OsUOUhGC6tK4EMtJO0ttC6IBD3kM0ve0tJwMdSfjZo+EEISaeTr9P3wYrGjXqyC1krcKdhMpxEnt5JetoulscpyzhXN5FRpuPHvbeQaKxFAEB6EN+cYN6xD7RYGpXpNndMmZgM5Dcs3YSNFDHUo2LGfZuukSWyUYirJAdYbF3MfqEKmjM+I2EfhA94iG3L7uKrR+GdWD73ydlIB+6hgref1QTlmgmbM3/LeX5GI1Ux1RWpgxpLuZ2+I+IjzZ8wqE4nilvQdkUdfhzI5QDWy+kw5Wgg2pGpeEVeCCA7b85BO3F9DzxB3cdqvBzWcmzbyMiqhzuYqtHRVG2y4x+KOlnyqla8AoWWpuBoYRxzXrfKuILl6SfiWCbjxoZJUaCBj1CjH7GIaDbc9kqBY3W/Rgjda1iqQcOJu2WW+76pZC9QG7M00dffe9hNnseupFL53r8F7YHSwJWUKP2q+k7RdsxyOB11n0xtOvnW4irMMFNV4H0uqwS5ExsmP9AxbDTc9JwgneAT5vTiUSm1E7BSflSt3bfa1tv8Di3R8n3Af7MNWzs49hmauE2wP+ttrq+AsWpFG2awvsuOqbipWHgtuvuaAE+A1Z/7gC9hesnr+7wqCwG8c5yAg3AL1fm8T9AZtp/bbJGwl1pNrE7RuOX7PeMRUERVaPpEs+yqeoSmuOlokqw49pgomjLeh7icHNlG19yjs6XXOMedYm5xH2YxpV2tc0Ro2jJfxC50ApuxGob7lMsxfTbeUv07TyYxpeLucEH1gNd4IKH2LAg5TdVhlCafZvpskfncCfx8pOhJzd76bJWeYFnFciwcYfubRc12Ip/ppIhA1/mSZ/RxjFDrJC5xifFjJpY2Xl5zXdguFqYyTR1zSp1Y9p+tktDYYSNflcxI0iyO4TPBdlRcpeqjK/piF5bklq77VSEaA+z8qmJTFzIWiitbnzR794USKBUaT0NTEsVjZqLaFVqJoPN9ODG70IPbfBHKK+/q/AWR0tJzYHRULOa4MP+W/HfGadZUbfw177G7j/OGbIs8TahLyynl4X4RinF793Oz+BU0saXtUHrVBFT/DnA3ctNPoGbs4hRIjTok8i+algT1lTHi4SxFvONKNrgQFAq2/gFnWMXgwffgYMJpiKYkmW3tTg3ZQ9Jq+f8XN+A5eeUKHWvJWJ2sgJ1Sop+wwhqFVijqWaJhwtD8MNlSBeWNNWTa5Z5kPZw5+LbVT99wqTdx29lMUH4OIG/D86ruKEauBjvH5xy6um/Sfj7ei6UUVk4AIl3MyD4MSSTOFgSwsH/QJWaQ5as7ZcmgBZkzjjU1UrQ74ci1gWBCSGHtuV1H2mhSnO3Wp/3fEV5a+4wz//6qy8JxjZsmxxy5+4w9CDNJY09T072iKG0EnOS0arEYgXqYnXcYHwjTtUNAcMelOd4xpkoqiTYICWFq0JSiPfPDQdnt+4/wuqcXY47QILbgAAAABJRU5ErkJggg==)";

export const gradients = [
  "bg-gradient-to-br from-gray-800 via-rose-700 to-violet-900",
  "bg-gradient-to-br from-green-200 via-green-300 to-blue-500",
  "bg-gradient-to-br from-yellow-200 via-yellow-400 to-yellow-700",
  "bg-gradient-to-br from-green-200 via-green-400 to-purple-700",
  "bg-gradient-to-br from-blue-100 via-blue-300 to-blue-500",
  "bg-gradient-to-br from-purple-400 to-yellow-400",
  "bg-gradient-to-br from-red-800 via-yellow-600 to-yellow-500",
  "bg-gradient-to-br from-blue-300 via-green-200 to-yellow-300",
  "bg-gradient-to-br from-blue-700 via-blue-800 to-gray-900",
  "bg-gradient-to-br from-green-300 to-purple-400",
  "bg-gradient-to-br from-yellow-200 via-pink-200 to-pink-400",
  "bg-gradient-to-br from-green-500 to-green-700",
  "bg-gradient-to-br from-rose-400 via-fuchsia-500 to-indigo-500",
  "bg-gradient-to-br from-sky-400 to-blue-500",
  "bg-gradient-to-br from-green-200 via-green-400 to-green-500",
  "bg-gradient-to-br from-red-400 via-gray-300 to-blue-500",
  "bg-gradient-to-br from-gray-900 to-gray-600 bg-gradient-to-r",
  "bg-gradient-to-br from-rose-500 via-red-400 to-red-500",
  "bg-gradient-to-br from-fuchsia-600 to-pink-600",
  "bg-gradient-to-br from-emerald-500 to-lime-600",
  "bg-gradient-to-br from-rose-500 to-indigo-700",
  "bg-gradient-to-br bg-gradient-to-tr from-violet-500 to-orange-300",
  "bg-gradient-to-br from-gray-900 via-purple-900 to-violet-600",
  "bg-gradient-to-br from-yellow-200 via-red-500 to-fuchsia-500",
  "bg-gradient-to-br from-sky-400 to-indigo-900",
  "bg-gradient-to-br from-amber-200 via-violet-600 to-sky-900",
  "bg-gradient-to-br from-amber-700 via-orange-300 to-rose-800",
  "bg-gradient-to-br from-gray-300 via-fuchsia-600 to-orange-600",
  "bg-gradient-to-br from-fuchsia-500 via-red-600 to-orange-400",
  "bg-gradient-to-br from-sky-400 via-rose-400 to-lime-400",
  "bg-gradient-to-br from-lime-600 via-yellow-300 to-red-600",
];

/*
Specifications
#FF3276 -> #F480FF
#1A0250 -> #2F10FE
#98F4FE -> #9BFEAA
#F480FF -> #7528FC
#F480FF -> #9BFEAA
#2F10FE -> #9BFEAA
#BB277F -> #050154
#7528FC -> #9BFEAA
#2F10FE -> #98F4FE
*/
export const flowGradients = [
  "linear-gradient(90deg, #FF3276 0%, #F480FF 100%)",
  "linear-gradient(90deg, #1A0250 0%, #2F10FE 100%)",
  "linear-gradient(90deg, #98F4FE 0%, #9BFEAA 100%)",
  "linear-gradient(90deg, #F480FF 0%, #7528FC 100%)",
  "linear-gradient(90deg, #F480FF 0%, #9BFEAA 100%)",
  "linear-gradient(90deg, #2F10FE 0%, #9BFEAA 100%)",
  "linear-gradient(90deg, #BB277F 0%, #050154 100%)",
  "linear-gradient(90deg, #7528FC 0%, #9BFEAA 100%)",
  "linear-gradient(90deg, #2F10FE 0%, #98F4FE 100%)",
];

export const toolModeGradient =
  "linear-gradient(-60deg,var(--tool-mode-gradient-1) 0%,var(--tool-mode-gradient-2) 100%)";

export const swatchColors = [
  "bg-neon-fuschia text-white",
  "bg-digital-orchid text-plasma-purple",
  "bg-plasma-purple text-digital-orchid",
  "bg-electric-blue text-holo-frost",
  "bg-holo-frost text-electric-blue",
  "bg-terminal-green text-cosmic-void",
];

export const nodeColors: { [char: string]: string } = {
  inputs: "#10B981",
  outputs: "#AA2411",
  data: "#198BF6",
  prompts: "#4367BF",
  models: "#ab11ab",
  model_specs: "#6344BE",
  chains: "#FE7500",
  list: "#9AAE42",
  agents: "#903BBE",
  Olivya: "#00413B",
  tools: "#00fbfc",
  memories: "#F5B85A",
  saved_components: "#a5B85A",
  advanced: "#000000",
  chat: "#198BF6",
  thought: "#272541",
  embeddings: "#42BAA7",
  documentloaders: "#7AAE42",
  vectorstores: "#AA8742",
  vectorsearch: "#AA8742",
  textsplitters: "#B47CB5",
  toolkits: "#DB2C2C",
  wrappers: "#E6277A",
  notion: "#000000",
  Notion: "#000000",
  AssemblyAI: "#213ED7",
  assemblyai: "#213ED7",
  helpers: "#31A3CC",
  prototypes: "#E6277A",
  astra_assistants: "#272541",
  langchain_utilities: "#31A3CC",
  output_parsers: "#E6A627",
  // custom_components: "#ab11ab",
  retrievers: "#e6b25a",
  str: "#4F46E5",
  Text: "#4F46E5",
  unknown: "#9CA3AF",
  Document: "#65a30d",
  Data: "#dc2626",
  Message: "#4f46e5",
  Prompt: "#7c3aed",
  Embeddings: "#10b981",
  BaseLanguageModel: "#c026d3",
  LanguageModel: "#c026d3",
  Agent: "#903BBE",
  AgentExecutor: "#903BBE",
  Tool: "#00fbfc",
};

export const nodeColorsName: { [char: string]: string } = {
  // custom_components: "#ab11ab",
  inputs: "emerald",
  outputs: "red",
  data: "sky",
  prompts: "blue",
  models: "fuchsia",
  model_specs: "violet",
  chains: "orange",
  list: "lime",
  agents: "purple",
  tools: "cyan",
  memories: "amber",
  saved_components: "lime",
  advanced: "slate",
  chat: "sky",
  thought: "zinc",
  embeddings: "teal",
  documentloaders: "lime",
  vectorstores: "yellow",
  vectorsearch: "yellow",
  textsplitters: "fuchsia",
  toolkits: "red",
  wrappers: "rose",
  notion: "slate",
  Notion: "slate",
  AssemblyAI: "blue",
  assemblyai: "blue",
  helpers: "cyan",
  prototypes: "rose",
  astra_assistants: "indigo",
  langchain_utilities: "sky",
  output_parsers: "yellow",
  retrievers: "yellow",
  str: "indigo",
  Text: "indigo",
  unknown: "gray",
  Document: "lime",
  Data: "red",
  Message: "indigo",
  Prompt: "violet",
  Embeddings: "emerald",
  BaseLanguageModel: "fuchsia",
  LanguageModel: "fuchsia",
  Agent: "purple",
  AgentExecutor: "purple",
  Tool: "cyan",
  BaseChatMemory: "cyan",
  BaseChatMessageHistory: "orange",
  Memory: "orange",
  DataFrame: "pink",
};

export const FILE_ICONS = {
  json: {
    icon: "FileJson",
    color: "text-datatype-indigo dark:text-datatype-indigo-foreground",
  },
  csv: {
    icon: "FileChartColumn",
    color: "text-datatype-emerald dark:text-datatype-emerald-foreground",
  },
  txt: {
    icon: "FileType",
    color: "text-datatype-purple dark:text-datatype-purple-foreground",
  },
  pdf: {
    icon: "File",
    color: "text-datatype-red dark:text-datatype-red-foreground",
  },
};

export const SIDEBAR_CATEGORIES = [
  { display_name: "Saved", name: "saved_components", icon: "GradientSave" },
  { display_name: "I/O", name: "input_output", icon: "Cable" },
  { display_name: "Inputs", name: "inputs", icon: "Download" },
  { display_name: "Outputs", name: "outputs", icon: "Upload" },
  { display_name: "Prompts", name: "prompts", icon: "TerminalSquare" },
  { display_name: "Models", name: "models", icon: "BrainCog" },
  { display_name: "Data", name: "data", icon: "Database" },
  { display_name: "Processing", name: "processing", icon: "ListFilter" },

  { display_name: "Vector Stores", name: "vectorstores", icon: "Layers" },
  { display_name: "Agents", name: "agents", icon: "Bot" },
  { display_name: "Chains", name: "chains", icon: "Link" },
  { display_name: "Loaders", name: "documentloaders", icon: "Paperclip" },
  { display_name: "Link Extractors", name: "link_extractors", icon: "Link2" },
  { display_name: "Memories", name: "memories", icon: "Cpu" },
  { display_name: "Output Parsers", name: "output_parsers", icon: "Compass" },
  { display_name: "Prototypes", name: "prototypes", icon: "FlaskConical" },
  { display_name: "Retrievers", name: "retrievers", icon: "FileSearch" },
  { display_name: "Text Splitters", name: "textsplitters", icon: "Scissors" },
  { display_name: "Toolkits", name: "toolkits", icon: "Package2" },
  { display_name: "Tools", name: "tools", icon: "Hammer" },
  { display_name: "Logic", name: "logic", icon: "ArrowRightLeft" },
  { display_name: "Helpers", name: "helpers", icon: "Wand2" },
];

export const SIDEBAR_BUNDLES = [
<<<<<<< HEAD
  { display_name: "Outlook", name: "outlook", icon: "Outlook" },
=======
  {
    display_name: "Language Models",
    name: "languagemodels",
    icon: "BrainCircuit",
  },
  { display_name: "Embeddings", name: "embeddings", icon: "Binary" },
>>>>>>> 5de7f8af
  { display_name: "Amazon", name: "amazon", icon: "Amazon" },
  { display_name: "Gmail", name: "gmail", icon: "Gmail" },
  { display_name: "Outlook", name: "outlook", icon: "Outlook" },
  { display_name: "GitHub", name: "github", icon: "Github" },
  {
    display_name: "Googlecalendar",
    name: "googlecalendar",
    icon: "Googlecalendar",
  },
  // Add apify
  { display_name: "Apify", name: "apify", icon: "Apify" },
  { display_name: "LangChain", name: "langchain_utilities", icon: "LangChain" },
  { display_name: "AgentQL", name: "agentql", icon: "AgentQL" },
  { display_name: "AssemblyAI", name: "assemblyai", icon: "AssemblyAI" },
  {
    display_name: "DataStax",
    name: "datastax",
    icon: "AstraDB",
  },
  { display_name: "Olivya", name: "olivya", icon: "Olivya" },
  { display_name: "LangWatch", name: "langwatch", icon: "Langwatch" },
  { display_name: "Notion", name: "Notion", icon: "Notion" },
  { display_name: "Needle", name: "needle", icon: "Needle" },
  { display_name: "NVIDIA", name: "nvidia", icon: "NVIDIA" },
  { display_name: "Vectara", name: "vectara", icon: "Vectara" },
  { display_name: "Icosa Computing", name: "icosacomputing", icon: "Icosa" },
  { display_name: "Google", name: "google", icon: "Google" },
  { display_name: "CrewAI", name: "crewai", icon: "CrewAI" },
  { display_name: "NotDiamond", name: "notdiamond", icon: "NotDiamond" },
  { display_name: "Composio", name: "composio", icon: "Composio" },
  { display_name: "Cohere", name: "cohere", icon: "Cohere" },
  { display_name: "Firecrawl", name: "firecrawl", icon: "FirecrawlCrawlApi" },
  { display_name: "Unstructured", name: "unstructured", icon: "Unstructured" },
  { display_name: "Git", name: "git", icon: "GitLoader" },
  { display_name: "Confluence", name: "confluence", icon: "Confluence" },
  { display_name: "Mem0", name: "mem0", icon: "Mem0" },
  { display_name: "Youtube", name: "youtube", icon: "YouTube" },
  { display_name: "ScrapeGraph AI", name: "scrapegraph", icon: "ScrapeGraph" },
  { display_name: "Twelve Labs", name: "twelvelabs", icon: "TwelveLabs" },
  {
    display_name: "Home Assistant",
    name: "homeassistant",
    icon: "HomeAssistant",
  },
  { display_name: "Search", name: "search", icon: "Search" },
  { display_name: "Tavily", name: "tavily", icon: "TavilyIcon" },
];

export const categoryIcons: Record<string, string> = {
  saved_components: "GradientSave",
  input_output: "Cable",
  inputs: "Download",
  outputs: "Upload",
  prompts: "TerminalSquare",
  data: "Database",
  models: "BrainCircuit",
  helpers: "Wand2",
  vectorstores: "Layers",
  embeddings: "Binary",
  agents: "Bot",
  astra_assistants: "Sparkles",
  chains: "Link",
  documentloaders: "Paperclip",
  langchain_utilities: "PocketKnife",
  link_extractors: "Link2",
  memories: "Cpu",
  output_parsers: "Compass",
  prototypes: "FlaskConical",
  retrievers: "FileSearch",
  textsplitters: "Scissors",
  toolkits: "Package2",
  tools: "Hammer",
  custom: "Edit",
  custom_components: "GradientInfinity",
};

export const nodeIconToDisplayIconMap: Record<string, string> = {
  //Category Icons
  input_output: "Cable",
  inputs: "Download",
  outputs: "Upload",
  prompts: "TerminalSquare",
  data: "Database",
  models: "BrainCog",
  helpers: "Wand2",
  vectorstores: "Layers",
  embeddings: "Binary",
  agents: "Bot",
  astra_assistants: "Sparkles",
  chains: "Link",
  documentloaders: "Paperclip",
  langchain_utilities: "PocketKnife",
  link_extractors: "Link2",
  memories: "Cpu",
  output_parsers: "Compass",
  prototypes: "FlaskConical",
  retrievers: "FileSearch",
  textsplitters: "Scissors",
  toolkits: "Package2",
  tools: "Hammer",
  custom_components: "GradientInfinity",
  ChatInput: "MessagesSquare",
  ChatOutput: "MessagesSquare",
  //Integration Icons
  Outlook: "Outlook",
  AIML: "AI/ML",
  AgentQL: "AgentQL",
  LanguageModels: "BrainCircuit",
  EmbeddingModels: "Binary",
  AirbyteJSONLoader: "Airbyte",
  AmazonBedrockEmbeddings: "AWS",
  Amazon: "AWS",
  arXiv: "ArXiv",
  assemblyai: "AssemblyAI",
  athenaIcon: "Athena",
  AzureChatOpenAi: "OpenAI",
  AzureOpenAiEmbeddings: "Azure",
  AzureOpenAiModel: "Azure",
  BaiduQianfan: "QianFanChat",
  BingSearchAPIWrapper: "Bing",
  BingSearchRun: "Bing",
  ChatAnthropic: "Anthropic",
  ChatOllama: "Ollama",
  ChatOllamaModel: "Ollama",
  ChatOpenAI: "OpenAI",
  ChatVertexAI: "VertexAI",
  ChevronsUpDownIcon: "ChevronsUpDown",
  ClearMessageHistory: "FileClock",
  CohereEmbeddings: "Cohere",
  Discord: "FaDiscord",
  ElasticsearchStore: "ElasticsearchStore",
  EverNoteLoader: "Evernote",
  ExaSearch: "Exa",
  FacebookChatLoader: "FacebookMessenger",
  FAISS: "Meta",
  FaissSearch: "Meta",
  FirecrawlCrawlApi: "Firecrawl",
  FirecrawlExtractApi: "Firecrawl",
  FirecrawlMapApi: "Firecrawl",
  FirecrawlScrapeApi: "Firecrawl",
  GitbookLoader: "GitBook",
  GoogleGenerativeAI: "GoogleGenerativeAI",
  GoogleSearchAPI: "Google",
  GoogleSearchAPIWrapper: "Google",
  GoogleSearchResults: "Google",
  GoogleSearchRun: "Google",
  GoogleSerperAPI: "Google",
  group_components: "GradientUngroup",
  HNLoader: "HackerNews",
  HuggingFaceEmbeddings: "HuggingFace",
  HuggingFaceHub: "HuggingFace",
  IFixitLoader: "IFixIt",
  ListFlows: "Group",
  MistralAI: "Mistral",
  MongoDBAtlasVectorSearch: "MongoDB",
  MongoDBChatMessageHistory: "MongoDB",
  notion: "Notion",
  NotionDirectoryLoader: "Notion",
  NotDiamond: "NotDiamond",
  Notify: "Bell",
  novita: "Novita",
  OllamaEmbeddings: "Ollama",
  OpenAIEmbeddings: "OpenAI",
  PostgresChatMessageHistory: "Postgres",
  Qdrant: "QDrant",
  RedisSearch: "Redis",
  Share3: "Share",
  Share4: "Share2",
  SlackDirectoryLoader: "Slack",
  SpiderTool: "Spider",
  SupabaseVectorStore: "Supabase",
  TavilyIcon: "Tavily",
  VertexAIEmbeddings: "VertexAI",
  WikipediaAPIWrapper: "WikipediaAPI",
  WikipediaQueryRun: "WikipediaAPI",
  WolframAlphaAPI: "Wolfram",
  WolframAlphaAPIWrapper: "Wolfram",
  WolframAlphaQueryRun: "Wolfram",

  //Node Icons
  model_specs: "FileSliders",
  advanced: "Laptop2",
  chat: "MessageCircle",
  saved_components: "GradientSave",
  vectorsearch: "TextSearch",
  wrappers: "Gift",
  unknown: "HelpCircle",
  custom: "Edit",
  ThumbDownIconCustom: "ThumbDownCustom",
  ThumbUpIconCustom: "ThumbUpCustom",
  ScrapeGraphAI: "ScrapeGraph",
  ScrapeGraphSmartScraperApi: "ScrapeGraph",
  ScrapeGraphMarkdownifyApi: "ScrapeGraph",
  note: "StickyNote",
};

export const getLucideIconName = (name: string): string => {
  const map = {
    AlertCircle: "circle-alert",
    AlertTriangle: "triangle-alert",
    TerminalSquare: "square-terminal",
    Wand2: "wand-sparkles",
  };
  const kebabCaseName = name
    .replace(/Icon/g, "")
    .replace(/([a-z])([A-Z])/g, "$1-$2")
    .replace(/(\d)/g, "-$1")
    .replace(/\s+/g, "-")
    .toLowerCase();
  return map[name] || kebabCaseName;
};

// Initialize icon mappings based on if we want to support lazy loading for cloud
const iconMappingsPromise = import("../icons/lazyIconImports").then(
  (module) => module.lazyIconsMapping,
);

export const eagerLoadedIconsMap = {
  // Custom icons
  GradientSave: GradientSave,
  BotMessageSquareIcon: BotMessageSquareIcon,

  // React icon
  FaApple: FaApple,
  FaDiscord: FaDiscord,
  FaGithub: FaGithub,
  TwitterLogoIcon: TwitterLogoIcon,
};

export const getCachedIcon = (name: string) => {
  return iconCache.get(name);
};

export const getNodeIcon = async (name: string) => {
  const cacheAndReturn = (icon: any) => {
    iconCache.set(name, icon);
    return icon;
  };

  if (iconCache.has(name)) {
    return iconCache.get(name);
  }
  const iconName = nodeIconToDisplayIconMap[name];

  if (eagerLoadedIconsMap[iconName || name]) {
    return cacheAndReturn(eagerLoadedIconsMap[iconName || name]);
  }

  if (isFontAwesomeIcon(iconName || name)) {
    return cacheAndReturn(fontAwesomeIcons[iconName || name]);
  }

  const iconMappings = await iconMappingsPromise;

  if (iconMappings[iconName || name]) {
    return cacheAndReturn(lazy(iconMappings[iconName || name]));
  }

  const lucideIconName = getLucideIconName(iconName || name);
  if (dynamicIconImports[lucideIconName]) {
    try {
      return cacheAndReturn(lazy(dynamicIconImports[lucideIconName]));
    } catch (e) {
      // Fall through to next option
    }
  }

  // If all else fails, return a simple empty component
  return cacheAndReturn(
    lazy(() =>
      Promise.resolve({
        default: () => null,
      }),
    ),
  );
};

export const iconExists = async (name: string): Promise<boolean> => {
  const iconName = nodeIconToDisplayIconMap[name] || name;
  const iconMappings = await iconMappingsPromise;

  return !!(
    eagerLoadedIconsMap[iconName] ||
    isFontAwesomeIcon(iconName) ||
    iconMappings[iconName] ||
    dynamicIconImports[getLucideIconName(iconName)]
  );
};<|MERGE_RESOLUTION|>--- conflicted
+++ resolved
@@ -230,16 +230,13 @@
 ];
 
 export const SIDEBAR_BUNDLES = [
-<<<<<<< HEAD
   { display_name: "Outlook", name: "outlook", icon: "Outlook" },
-=======
   {
     display_name: "Language Models",
     name: "languagemodels",
     icon: "BrainCircuit",
   },
   { display_name: "Embeddings", name: "embeddings", icon: "Binary" },
->>>>>>> 5de7f8af
   { display_name: "Amazon", name: "amazon", icon: "Amazon" },
   { display_name: "Gmail", name: "gmail", icon: "Gmail" },
   { display_name: "Outlook", name: "outlook", icon: "Outlook" },
