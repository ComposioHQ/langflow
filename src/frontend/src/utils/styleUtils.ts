import { BotMessageSquareIcon } from "@/icons/BotMessageSquare";
import { GradientSave } from "@/icons/GradientSparkles";
import { fontAwesomeIcons, isFontAwesomeIcon } from "@/icons/fontAwesomeIcons";
import { TwitterLogoIcon } from "@radix-ui/react-icons";
import dynamicIconImports from "lucide-react/dynamicIconImports";
import { lazy } from "react";
import { FaApple, FaDiscord, FaGithub } from "react-icons/fa";

const iconCache = new Map<string, any>();

export const BG_NOISE =
  "url(data:image/png;base64,iVBORw0KGgoAAAANSUhEUgAAADIAAAAyCAMAAAAp4XiDAAAAUVBMVEWFhYWDg4N3d3dtbW17e3t1dXWBgYGHh4d5eXlzc3OLi4ubm5uVlZWPj4+NjY19fX2JiYl/f39ra2uRkZGZmZlpaWmXl5dvb29xcXGTk5NnZ2c8TV1mAAAAG3RSTlNAQEBAQEBAQEBAQEBAQEBAQEBAQEBAQEBAQEAvEOwtAAAFVklEQVR4XpWWB67c2BUFb3g557T/hRo9/WUMZHlgr4Bg8Z4qQgQJlHI4A8SzFVrapvmTF9O7dmYRFZ60YiBhJRCgh1FYhiLAmdvX0CzTOpNE77ME0Zty/nWWzchDtiqrmQDeuv3powQ5ta2eN0FY0InkqDD73lT9c9lEzwUNqgFHs9VQce3TVClFCQrSTfOiYkVJQBmpbq2L6iZavPnAPcoU0dSw0SUTqz/GtrGuXfbyyBniKykOWQWGqwwMA7QiYAxi+IlPdqo+hYHnUt5ZPfnsHJyNiDtnpJyayNBkF6cWoYGAMY92U2hXHF/C1M8uP/ZtYdiuj26UdAdQQSXQErwSOMzt/XWRWAz5GuSBIkwG1H3FabJ2OsUOUhGC6tK4EMtJO0ttC6IBD3kM0ve0tJwMdSfjZo+EEISaeTr9P3wYrGjXqyC1krcKdhMpxEnt5JetoulscpyzhXN5FRpuPHvbeQaKxFAEB6EN+cYN6xD7RYGpXpNndMmZgM5Dcs3YSNFDHUo2LGfZuukSWyUYirJAdYbF3MfqEKmjM+I2EfhA94iG3L7uKrR+GdWD73ydlIB+6hgref1QTlmgmbM3/LeX5GI1Ux1RWpgxpLuZ2+I+IjzZ8wqE4nilvQdkUdfhzI5QDWy+kw5Wgg2pGpeEVeCCA7b85BO3F9DzxB3cdqvBzWcmzbyMiqhzuYqtHRVG2y4x+KOlnyqla8AoWWpuBoYRxzXrfKuILl6SfiWCbjxoZJUaCBj1CjH7GIaDbc9kqBY3W/Rgjda1iqQcOJu2WW+76pZC9QG7M00dffe9hNnseupFL53r8F7YHSwJWUKP2q+k7RdsxyOB11n0xtOvnW4irMMFNV4H0uqwS5ExsmP9AxbDTc9JwgneAT5vTiUSm1E7BSflSt3bfa1tv8Di3R8n3Af7MNWzs49hmauE2wP+ttrq+AsWpFG2awvsuOqbipWHgtuvuaAE+A1Z/7gC9hesnr+7wqCwG8c5yAg3AL1fm8T9AZtp/bbJGwl1pNrE7RuOX7PeMRUERVaPpEs+yqeoSmuOlokqw49pgomjLeh7icHNlG19yjs6XXOMedYm5xH2YxpV2tc0Ro2jJfxC50ApuxGob7lMsxfTbeUv07TyYxpeLucEH1gNd4IKH2LAg5TdVhlCafZvpskfncCfx8pOhJzd76bJWeYFnFciwcYfubRc12Ip/ppIhA1/mSZ/RxjFDrJC5xifFjJpY2Xl5zXdguFqYyTR1zSp1Y9p+tktDYYSNflcxI0iyO4TPBdlRcpeqjK/piF5bklq77VSEaA+z8qmJTFzIWiitbnzR794USKBUaT0NTEsVjZqLaFVqJoPN9ODG70IPbfBHKK+/q/AWR0tJzYHRULOa4MP+W/HfGadZUbfw177G7j/OGbIs8TahLyynl4X4RinF793Oz+BU0saXtUHrVBFT/DnA3ctNPoGbs4hRIjTok8i+algT1lTHi4SxFvONKNrgQFAq2/gFnWMXgwffgYMJpiKYkmW3tTg3ZQ9Jq+f8XN+A5eeUKHWvJWJ2sgJ1Sop+wwhqFVijqWaJhwtD8MNlSBeWNNWTa5Z5kPZw5+LbVT99wqTdx29lMUH4OIG/D86ruKEauBjvH5xy6um/Sfj7ei6UUVk4AIl3MyD4MSSTOFgSwsH/QJWaQ5as7ZcmgBZkzjjU1UrQ74ci1gWBCSGHtuV1H2mhSnO3Wp/3fEV5a+4wz//6qy8JxjZsmxxy5+4w9CDNJY09T072iKG0EnOS0arEYgXqYnXcYHwjTtUNAcMelOd4xpkoqiTYICWFq0JSiPfPDQdnt+4/wuqcXY47QILbgAAAABJRU5ErkJggg==)";

export const gradients = [
  "bg-gradient-to-br from-gray-800 via-rose-700 to-violet-900",
  "bg-gradient-to-br from-green-200 via-green-300 to-blue-500",
  "bg-gradient-to-br from-yellow-200 via-yellow-400 to-yellow-700",
  "bg-gradient-to-br from-green-200 via-green-400 to-purple-700",
  "bg-gradient-to-br from-blue-100 via-blue-300 to-blue-500",
  "bg-gradient-to-br from-purple-400 to-yellow-400",
  "bg-gradient-to-br from-red-800 via-yellow-600 to-yellow-500",
  "bg-gradient-to-br from-blue-300 via-green-200 to-yellow-300",
  "bg-gradient-to-br from-blue-700 via-blue-800 to-gray-900",
  "bg-gradient-to-br from-green-300 to-purple-400",
  "bg-gradient-to-br from-yellow-200 via-pink-200 to-pink-400",
  "bg-gradient-to-br from-green-500 to-green-700",
  "bg-gradient-to-br from-rose-400 via-fuchsia-500 to-indigo-500",
  "bg-gradient-to-br from-sky-400 to-blue-500",
  "bg-gradient-to-br from-green-200 via-green-400 to-green-500",
  "bg-gradient-to-br from-red-400 via-gray-300 to-blue-500",
  "bg-gradient-to-br from-gray-900 to-gray-600 bg-gradient-to-r",
  "bg-gradient-to-br from-rose-500 via-red-400 to-red-500",
  "bg-gradient-to-br from-fuchsia-600 to-pink-600",
  "bg-gradient-to-br from-emerald-500 to-lime-600",
  "bg-gradient-to-br from-rose-500 to-indigo-700",
  "bg-gradient-to-br bg-gradient-to-tr from-violet-500 to-orange-300",
  "bg-gradient-to-br from-gray-900 via-purple-900 to-violet-600",
  "bg-gradient-to-br from-yellow-200 via-red-500 to-fuchsia-500",
  "bg-gradient-to-br from-sky-400 to-indigo-900",
  "bg-gradient-to-br from-amber-200 via-violet-600 to-sky-900",
  "bg-gradient-to-br from-amber-700 via-orange-300 to-rose-800",
  "bg-gradient-to-br from-gray-300 via-fuchsia-600 to-orange-600",
  "bg-gradient-to-br from-fuchsia-500 via-red-600 to-orange-400",
  "bg-gradient-to-br from-sky-400 via-rose-400 to-lime-400",
  "bg-gradient-to-br from-lime-600 via-yellow-300 to-red-600",
];

/*
Specifications
#FF3276 -> #F480FF
#1A0250 -> #2F10FE
#98F4FE -> #9BFEAA
#F480FF -> #7528FC
#F480FF -> #9BFEAA
#2F10FE -> #9BFEAA
#BB277F -> #050154
#7528FC -> #9BFEAA
#2F10FE -> #98F4FE
*/
export const flowGradients = [
  "linear-gradient(90deg, #FF3276 0%, #F480FF 100%)",
  "linear-gradient(90deg, #1A0250 0%, #2F10FE 100%)",
  "linear-gradient(90deg, #98F4FE 0%, #9BFEAA 100%)",
  "linear-gradient(90deg, #F480FF 0%, #7528FC 100%)",
  "linear-gradient(90deg, #F480FF 0%, #9BFEAA 100%)",
  "linear-gradient(90deg, #2F10FE 0%, #9BFEAA 100%)",
  "linear-gradient(90deg, #BB277F 0%, #050154 100%)",
  "linear-gradient(90deg, #7528FC 0%, #9BFEAA 100%)",
  "linear-gradient(90deg, #2F10FE 0%, #98F4FE 100%)",
];

export const toolModeGradient =
  "linear-gradient(-60deg,var(--tool-mode-gradient-1) 0%,var(--tool-mode-gradient-2) 100%)";

export const swatchColors = [
  "bg-neon-fuschia text-white",
  "bg-digital-orchid text-plasma-purple",
  "bg-plasma-purple text-digital-orchid",
  "bg-electric-blue text-holo-frost",
  "bg-holo-frost text-electric-blue",
  "bg-terminal-green text-cosmic-void",
];

export const nodeColors: { [char: string]: string } = {
  inputs: "#10B981",
  outputs: "#AA2411",
  data: "#198BF6",
  prompts: "#4367BF",
  models: "#ab11ab",
  model_specs: "#6344BE",
  chains: "#FE7500",
  list: "#9AAE42",
  agents: "#903BBE",
  Olivya: "#00413B",
  tools: "#00fbfc",
  memories: "#F5B85A",
  saved_components: "#a5B85A",
  advanced: "#000000",
  chat: "#198BF6",
  thought: "#272541",
  embeddings: "#42BAA7",
  documentloaders: "#7AAE42",
  vectorstores: "#AA8742",
  vectorsearch: "#AA8742",
  textsplitters: "#B47CB5",
  toolkits: "#DB2C2C",
  wrappers: "#E6277A",
  notion: "#000000",
  Notion: "#000000",
  AssemblyAI: "#213ED7",
  assemblyai: "#213ED7",
  helpers: "#31A3CC",
  prototypes: "#E6277A",
  astra_assistants: "#272541",
  langchain_utilities: "#31A3CC",
  output_parsers: "#E6A627",
  // custom_components: "#ab11ab",
  retrievers: "#e6b25a",
  str: "#4F46E5",
  Text: "#4F46E5",
  unknown: "#9CA3AF",
  Document: "#65a30d",
  Data: "#dc2626",
  Message: "#4f46e5",
  Prompt: "#7c3aed",
  Embeddings: "#10b981",
  BaseLanguageModel: "#c026d3",
  LanguageModel: "#c026d3",
  Agent: "#903BBE",
  AgentExecutor: "#903BBE",
  Tool: "#00fbfc",
};

export const nodeColorsName: { [char: string]: string } = {
  // custom_components: "#ab11ab",
  inputs: "emerald",
  outputs: "red",
  data: "sky",
  prompts: "blue",
  models: "fuchsia",
  model_specs: "violet",
  chains: "orange",
  list: "lime",
  agents: "purple",
  tools: "cyan",
  memories: "amber",
  saved_components: "lime",
  advanced: "slate",
  chat: "sky",
  thought: "zinc",
  embeddings: "teal",
  documentloaders: "lime",
  vectorstores: "yellow",
  vectorsearch: "yellow",
  textsplitters: "fuchsia",
  toolkits: "red",
  wrappers: "rose",
  notion: "slate",
  Notion: "slate",
  AssemblyAI: "blue",
  assemblyai: "blue",
  helpers: "cyan",
  prototypes: "rose",
  astra_assistants: "indigo",
  langchain_utilities: "sky",
  output_parsers: "yellow",
  retrievers: "yellow",
  str: "indigo",
  Text: "indigo",
  unknown: "gray",
  Document: "lime",
  Data: "red",
  Message: "indigo",
  Prompt: "violet",
  Embeddings: "emerald",
  BaseLanguageModel: "fuchsia",
  LanguageModel: "fuchsia",
  Agent: "purple",
  AgentExecutor: "purple",
  Tool: "cyan",
  BaseChatMemory: "cyan",
  BaseChatMessageHistory: "orange",
  Memory: "orange",
  DataFrame: "pink",
};

export const FILE_ICONS = {
  json: {
    icon: "FileJson",
    color: "text-datatype-indigo dark:text-datatype-indigo-foreground",
  },
  csv: {
    icon: "FileChartColumn",
    color: "text-datatype-emerald dark:text-datatype-emerald-foreground",
  },
  txt: {
    icon: "FileType",
    color: "text-datatype-purple dark:text-datatype-purple-foreground",
  },
  pdf: {
    icon: "File",
    color: "text-datatype-red dark:text-datatype-red-foreground",
  },
};

export const SIDEBAR_CATEGORIES = [
  { display_name: "Saved", name: "saved_components", icon: "GradientSave" },
  { display_name: "Inputs", name: "inputs", icon: "Download" },
  { display_name: "Outputs", name: "outputs", icon: "Upload" },
  { display_name: "Prompts", name: "prompts", icon: "TerminalSquare" },
  { display_name: "Data", name: "data", icon: "Database" },
  { display_name: "Processing", name: "processing", icon: "ListFilter" },
  { display_name: "Models", name: "models", icon: "BrainCircuit" },
  { display_name: "Vector Stores", name: "vectorstores", icon: "Layers" },
  { display_name: "Embeddings", name: "embeddings", icon: "Binary" },
  { display_name: "Agents", name: "agents", icon: "Bot" },
  { display_name: "Chains", name: "chains", icon: "Link" },
  { display_name: "Loaders", name: "documentloaders", icon: "Paperclip" },
  { display_name: "Link Extractors", name: "link_extractors", icon: "Link2" },
  { display_name: "Memories", name: "memories", icon: "Cpu" },
  { display_name: "Output Parsers", name: "output_parsers", icon: "Compass" },
  { display_name: "Prototypes", name: "prototypes", icon: "FlaskConical" },
  { display_name: "Retrievers", name: "retrievers", icon: "FileSearch" },
  { display_name: "Text Splitters", name: "textsplitters", icon: "Scissors" },
  { display_name: "Toolkits", name: "toolkits", icon: "Package2" },
  { display_name: "Tools", name: "tools", icon: "Hammer" },
  { display_name: "Logic", name: "logic", icon: "ArrowRightLeft" },
  { display_name: "Helpers", name: "helpers", icon: "Wand2" },
];

export const SIDEBAR_BUNDLES = [
  { display_name: "Outlook", name: "outlook", icon: "Outlook" },
  { display_name: "Amazon", name: "amazon", icon: "Amazon" },
  { display_name: "Gmail", name: "gmail", icon: "Gmail" },
<<<<<<< HEAD
  { display_name: "Outlook", name: "outlook", icon: "Outlook" },
=======
  { display_name: "GitHub", name: "github", icon: "Github" },
>>>>>>> bdf658a6
  {
    display_name: "Googlecalendar",
    name: "googlecalendar",
    icon: "Googlecalendar",
  },
  // Add apify
  { display_name: "Apify", name: "apify", icon: "Apify" },
  { display_name: "LangChain", name: "langchain_utilities", icon: "LangChain" },
  { display_name: "AgentQL", name: "agentql", icon: "AgentQL" },
  { display_name: "AssemblyAI", name: "assemblyai", icon: "AssemblyAI" },
  {
    display_name: "DataStax",
    name: "datastax",
    icon: "AstraDB",
  },
  { display_name: "Olivya", name: "olivya", icon: "Olivya" },
  { display_name: "LangWatch", name: "langwatch", icon: "Langwatch" },
  { display_name: "Notion", name: "Notion", icon: "Notion" },
  { display_name: "Needle", name: "needle", icon: "Needle" },
  { display_name: "NVIDIA", name: "nvidia", icon: "NVIDIA" },
  { display_name: "Vectara", name: "vectara", icon: "Vectara" },
  { display_name: "Icosa Computing", name: "icosacomputing", icon: "Icosa" },
  { display_name: "Google", name: "google", icon: "Google" },
  { display_name: "CrewAI", name: "crewai", icon: "CrewAI" },
  { display_name: "NotDiamond", name: "notdiamond", icon: "NotDiamond" },
  { display_name: "Composio", name: "composio", icon: "Composio" },
  { display_name: "Cohere", name: "cohere", icon: "Cohere" },
  { display_name: "Firecrawl", name: "firecrawl", icon: "FirecrawlCrawlApi" },
  { display_name: "Unstructured", name: "unstructured", icon: "Unstructured" },
  { display_name: "Git", name: "git", icon: "GitLoader" },
  { display_name: "Confluence", name: "confluence", icon: "Confluence" },
  { display_name: "Mem0", name: "mem0", icon: "Mem0" },
  { display_name: "Youtube", name: "youtube", icon: "YouTube" },
  { display_name: "ScrapeGraph AI", name: "scrapegraph", icon: "ScrapeGraph" },
  { display_name: "Twelve Labs", name: "twelvelabs", icon: "TwelveLabs" },
  {
    display_name: "Home Assistant",
    name: "homeassistant",
    icon: "HomeAssistant",
  },
  { display_name: "Search", name: "search", icon: "Search" },
  { display_name: "Tavily", name: "tavily", icon: "TavilyIcon" },
];

export const categoryIcons: Record<string, string> = {
  saved_components: "GradientSave",
  inputs: "Download",
  outputs: "Upload",
  prompts: "TerminalSquare",
  data: "Database",
  models: "BrainCircuit",
  helpers: "Wand2",
  vectorstores: "Layers",
  embeddings: "Binary",
  agents: "Bot",
  astra_assistants: "Sparkles",
  chains: "Link",
  documentloaders: "Paperclip",
  langchain_utilities: "PocketKnife",
  link_extractors: "Link2",
  memories: "Cpu",
  output_parsers: "Compass",
  prototypes: "FlaskConical",
  retrievers: "FileSearch",
  textsplitters: "Scissors",
  toolkits: "Package2",
  tools: "Hammer",
  custom: "Edit",
  custom_components: "GradientInfinity",
};

export const nodeIconToDisplayIconMap: Record<string, string> = {
  //Category Icons
  inputs: "Download",
  outputs: "Upload",
  prompts: "TerminalSquare",
  data: "Database",
  models: "BrainCircuit",
  helpers: "Wand2",
  vectorstores: "Layers",
  embeddings: "Binary",
  agents: "Bot",
  astra_assistants: "Sparkles",
  chains: "Link",
  documentloaders: "Paperclip",
  langchain_utilities: "PocketKnife",
  link_extractors: "Link2",
  memories: "Cpu",
  output_parsers: "Compass",
  prototypes: "FlaskConical",
  retrievers: "FileSearch",
  textsplitters: "Scissors",
  toolkits: "Package2",
  tools: "Hammer",
  custom_components: "GradientInfinity",
  ChatInput: "MessagesSquare",
  ChatOutput: "MessagesSquare",
  //Integration Icons
  Outlook: "Outlook",
  AIML: "AI/ML",
  AgentQL: "AgentQL",
  AirbyteJSONLoader: "Airbyte",
  AmazonBedrockEmbeddings: "AWS",
  Amazon: "AWS",
  arXiv: "ArXiv",
  assemblyai: "AssemblyAI",
  athenaIcon: "Athena",
  AzureChatOpenAi: "OpenAI",
  AzureOpenAiEmbeddings: "Azure",
  AzureOpenAiModel: "Azure",
  BaiduQianfan: "QianFanChat",
  BingSearchAPIWrapper: "Bing",
  BingSearchRun: "Bing",
  ChatAnthropic: "Anthropic",
  ChatOllama: "Ollama",
  ChatOllamaModel: "Ollama",
  ChatOpenAI: "OpenAI",
  ChatVertexAI: "VertexAI",
  ChevronsUpDownIcon: "ChevronsUpDown",
  ClearMessageHistory: "FileClock",
  CohereEmbeddings: "Cohere",
  Discord: "FaDiscord",
  ElasticsearchStore: "ElasticsearchStore",
  EverNoteLoader: "Evernote",
  ExaSearch: "Exa",
  FacebookChatLoader: "FacebookMessenger",
  FAISS: "Meta",
  FaissSearch: "Meta",
  FirecrawlCrawlApi: "Firecrawl",
  FirecrawlExtractApi: "Firecrawl",
  FirecrawlMapApi: "Firecrawl",
  FirecrawlScrapeApi: "Firecrawl",
  GitbookLoader: "GitBook",
  GoogleGenerativeAI: "GoogleGenerativeAI",
  GoogleSearchAPI: "Google",
  GoogleSearchAPIWrapper: "Google",
  GoogleSearchResults: "Google",
  GoogleSearchRun: "Google",
  GoogleSerperAPI: "Google",
  group_components: "GradientUngroup",
  HNLoader: "HackerNews",
  HuggingFaceEmbeddings: "HuggingFace",
  HuggingFaceHub: "HuggingFace",
  IFixitLoader: "IFixIt",
  ListFlows: "Group",
  MistralAI: "Mistral",
  MongoDBAtlasVectorSearch: "MongoDB",
  MongoDBChatMessageHistory: "MongoDB",
  notion: "Notion",
  NotionDirectoryLoader: "Notion",
  NotDiamond: "NotDiamond",
  Notify: "Bell",
  novita: "Novita",
  OllamaEmbeddings: "Ollama",
  OpenAIEmbeddings: "OpenAI",
  PostgresChatMessageHistory: "Postgres",
  Qdrant: "QDrant",
  RedisSearch: "Redis",
  Share3: "Share",
  Share4: "Share2",
  SlackDirectoryLoader: "Slack",
  SpiderTool: "Spider",
  SupabaseVectorStore: "Supabase",
  TavilyIcon: "Tavily",
  VertexAIEmbeddings: "VertexAI",
  WikipediaAPIWrapper: "WikipediaAPI",
  WikipediaQueryRun: "WikipediaAPI",
  WolframAlphaAPI: "Wolfram",
  WolframAlphaAPIWrapper: "Wolfram",
  WolframAlphaQueryRun: "Wolfram",

  //Node Icons
  model_specs: "FileSliders",
  advanced: "Laptop2",
  chat: "MessageCircle",
  saved_components: "GradientSave",
  vectorsearch: "TextSearch",
  wrappers: "Gift",
  unknown: "HelpCircle",
  custom: "Edit",
  ThumbDownIconCustom: "ThumbDownCustom",
  ThumbUpIconCustom: "ThumbUpCustom",
  ScrapeGraphAI: "ScrapeGraph",
  ScrapeGraphSmartScraperApi: "ScrapeGraph",
  ScrapeGraphMarkdownifyApi: "ScrapeGraph",
  note: "StickyNote",
};

export const getLucideIconName = (name: string): string => {
  const map = {
    AlertCircle: "circle-alert",
    AlertTriangle: "triangle-alert",
    TerminalSquare: "square-terminal",
    Wand2: "wand-sparkles",
  };
  const kebabCaseName = name
    .replace(/Icon/g, "")
    .replace(/([a-z])([A-Z])/g, "$1-$2")
    .replace(/(\d)/g, "-$1")
    .replace(/\s+/g, "-")
    .toLowerCase();
  return map[name] || kebabCaseName;
};

// Initialize icon mappings based on if we want to support lazy loading for cloud
const iconMappingsPromise = import("../icons/lazyIconImports").then(
  (module) => module.lazyIconsMapping,
);

export const eagerLoadedIconsMap = {
  // Custom icons
  GradientSave: GradientSave,
  BotMessageSquareIcon: BotMessageSquareIcon,

  // React icon
  FaApple: FaApple,
  FaDiscord: FaDiscord,
  FaGithub: FaGithub,
  TwitterLogoIcon: TwitterLogoIcon,
};

export const getCachedIcon = (name: string) => {
  return iconCache.get(name);
};

export const getNodeIcon = async (name: string) => {
  const cacheAndReturn = (icon: any) => {
    iconCache.set(name, icon);
    return icon;
  };

  if (iconCache.has(name)) {
    return iconCache.get(name);
  }
  const iconName = nodeIconToDisplayIconMap[name];

  if (eagerLoadedIconsMap[iconName || name]) {
    return cacheAndReturn(eagerLoadedIconsMap[iconName || name]);
  }

  if (isFontAwesomeIcon(iconName || name)) {
    return cacheAndReturn(fontAwesomeIcons[iconName || name]);
  }

  const iconMappings = await iconMappingsPromise;

  if (iconMappings[iconName || name]) {
    return cacheAndReturn(lazy(iconMappings[iconName || name]));
  }

  const lucideIconName = getLucideIconName(iconName || name);
  if (dynamicIconImports[lucideIconName]) {
    try {
      return cacheAndReturn(lazy(dynamicIconImports[lucideIconName]));
    } catch (e) {
      // Fall through to next option
    }
  }

  // If all else fails, return a simple empty component
  return cacheAndReturn(
    lazy(() =>
      Promise.resolve({
        default: () => null,
      }),
    ),
  );
};

export const iconExists = async (name: string): Promise<boolean> => {
  const iconName = nodeIconToDisplayIconMap[name] || name;
  const iconMappings = await iconMappingsPromise;

  return !!(
    eagerLoadedIconsMap[iconName] ||
    isFontAwesomeIcon(iconName) ||
    iconMappings[iconName] ||
    dynamicIconImports[getLucideIconName(iconName)]
  );
};<|MERGE_RESOLUTION|>--- conflicted
+++ resolved
@@ -232,11 +232,8 @@
   { display_name: "Outlook", name: "outlook", icon: "Outlook" },
   { display_name: "Amazon", name: "amazon", icon: "Amazon" },
   { display_name: "Gmail", name: "gmail", icon: "Gmail" },
-<<<<<<< HEAD
   { display_name: "Outlook", name: "outlook", icon: "Outlook" },
-=======
   { display_name: "GitHub", name: "github", icon: "Github" },
->>>>>>> bdf658a6
   {
     display_name: "Googlecalendar",
     name: "googlecalendar",
