import { BotMessageSquareIcon } from "@/icons/BotMessageSquare";
import { GradientSave } from "@/icons/GradientSparkles";
import { fontAwesomeIcons, isFontAwesomeIcon } from "@/icons/fontAwesomeIcons";
import { TwitterLogoIcon } from "@radix-ui/react-icons";
import dynamicIconImports from "lucide-react/dynamicIconImports";
import { lazy } from "react";
import { FaApple, FaDiscord, FaGithub } from "react-icons/fa";

const iconCache = new Map<string, any>();

export const BG_NOISE =
  "url(data:image/png;base64,iVBORw0KGgoAAAANSUhEUgAAADIAAAAyCAMAAAAp4XiDAAAAUVBMVEWFhYWDg4N3d3dtbW17e3t1dXWBgYGHh4d5eXlzc3OLi4ubm5uVlZWPj4+NjY19fX2JiYl/f39ra2uRkZGZmZlpaWmXl5dvb29xcXGTk5NnZ2c8TV1mAAAAG3RSTlNAQEBAQEBAQEBAQEBAQEBAQEBAQEBAQEBAQEAvEOwtAAAFVklEQVR4XpWWB67c2BUFb3g557T/hRo9/WUMZHlgr4Bg8Z4qQgQJlHI4A8SzFVrapvmTF9O7dmYRFZ60YiBhJRCgh1FYhiLAmdvX0CzTOpNE77ME0Zty/nWWzchDtiqrmQDeuv3powQ5ta2eN0FY0InkqDD73lT9c9lEzwUNqgFHs9VQce3TVClFCQrSTfOiYkVJQBmpbq2L6iZavPnAPcoU0dSw0SUTqz/GtrGuXfbyyBniKykOWQWGqwwMA7QiYAxi+IlPdqo+hYHnUt5ZPfnsHJyNiDtnpJyayNBkF6cWoYGAMY92U2hXHF/C1M8uP/ZtYdiuj26UdAdQQSXQErwSOMzt/XWRWAz5GuSBIkwG1H3FabJ2OsUOUhGC6tK4EMtJO0ttC6IBD3kM0ve0tJwMdSfjZo+EEISaeTr9P3wYrGjXqyC1krcKdhMpxEnt5JetoulscpyzhXN5FRpuPHvbeQaKxFAEB6EN+cYN6xD7RYGpXpNndMmZgM5Dcs3YSNFDHUo2LGfZuukSWyUYirJAdYbF3MfqEKmjM+I2EfhA94iG3L7uKrR+GdWD73ydlIB+6hgref1QTlmgmbM3/LeX5GI1Ux1RWpgxpLuZ2+I+IjzZ8wqE4nilvQdkUdfhzI5QDWy+kw5Wgg2pGpeEVeCCA7b85BO3F9DzxB3cdqvBzWcmzbyMiqhzuYqtHRVG2y4x+KOlnyqla8AoWWpuBoYRxzXrfKuILl6SfiWCbjxoZJUaCBj1CjH7GIaDbc9kqBY3W/Rgjda1iqQcOJu2WW+76pZC9QG7M00dffe9hNnseupFL53r8F7YHSwJWUKP2q+k7RdsxyOB11n0xtOvnW4irMMFNV4H0uqwS5ExsmP9AxbDTc9JwgneAT5vTiUSm1E7BSflSt3bfa1tv8Di3R8n3Af7MNWzs49hmauE2wP+ttrq+AsWpFG2awvsuOqbipWHgtuvuaAE+A1Z/7gC9hesnr+7wqCwG8c5yAg3AL1fm8T9AZtp/bbJGwl1pNrE7RuOX7PeMRUERVaPpEs+yqeoSmuOlokqw49pgomjLeh7icHNlG19yjs6XXOMedYm5xH2YxpV2tc0Ro2jJfxC50ApuxGob7lMsxfTbeUv07TyYxpeLucEH1gNd4IKH2LAg5TdVhlCafZvpskfncCfx8pOhJzd76bJWeYFnFciwcYfubRc12Ip/ppIhA1/mSZ/RxjFDrJC5xifFjJpY2Xl5zXdguFqYyTR1zSp1Y9p+tktDYYSNflcxI0iyO4TPBdlRcpeqjK/piF5bklq77VSEaA+z8qmJTFzIWiitbnzR794USKBUaT0NTEsVjZqLaFVqJoPN9ODG70IPbfBHKK+/q/AWR0tJzYHRULOa4MP+W/HfGadZUbfw177G7j/OGbIs8TahLyynl4X4RinF793Oz+BU0saXtUHrVBFT/DnA3ctNPoGbs4hRIjTok8i+algT1lTHi4SxFvONKNrgQFAq2/gFnWMXgwffgYMJpiKYkmW3tTg3ZQ9Jq+f8XN+A5eeUKHWvJWJ2sgJ1Sop+wwhqFVijqWaJhwtD8MNlSBeWNNWTa5Z5kPZw5+LbVT99wqTdx29lMUH4OIG/D86ruKEauBjvH5xy6um/Sfj7ei6UUVk4AIl3MyD4MSSTOFgSwsH/QJWaQ5as7ZcmgBZkzjjU1UrQ74ci1gWBCSGHtuV1H2mhSnO3Wp/3fEV5a+4wz//6qy8JxjZsmxxy5+4w9CDNJY09T072iKG0EnOS0arEYgXqYnXcYHwjTtUNAcMelOd4xpkoqiTYICWFq0JSiPfPDQdnt+4/wuqcXY47QILbgAAAABJRU5ErkJggg==)";

export const gradients = [
  "bg-gradient-to-br from-gray-800 via-rose-700 to-violet-900",
  "bg-gradient-to-br from-green-200 via-green-300 to-blue-500",
  "bg-gradient-to-br from-yellow-200 via-yellow-400 to-yellow-700",
  "bg-gradient-to-br from-green-200 via-green-400 to-purple-700",
  "bg-gradient-to-br from-blue-100 via-blue-300 to-blue-500",
  "bg-gradient-to-br from-purple-400 to-yellow-400",
  "bg-gradient-to-br from-red-800 via-yellow-600 to-yellow-500",
  "bg-gradient-to-br from-blue-300 via-green-200 to-yellow-300",
  "bg-gradient-to-br from-blue-700 via-blue-800 to-gray-900",
  "bg-gradient-to-br from-green-300 to-purple-400",
  "bg-gradient-to-br from-yellow-200 via-pink-200 to-pink-400",
  "bg-gradient-to-br from-green-500 to-green-700",
  "bg-gradient-to-br from-rose-400 via-fuchsia-500 to-indigo-500",
  "bg-gradient-to-br from-sky-400 to-blue-500",
  "bg-gradient-to-br from-green-200 via-green-400 to-green-500",
  "bg-gradient-to-br from-red-400 via-gray-300 to-blue-500",
  "bg-gradient-to-br from-gray-900 to-gray-600 bg-gradient-to-r",
  "bg-gradient-to-br from-rose-500 via-red-400 to-red-500",
  "bg-gradient-to-br from-fuchsia-600 to-pink-600",
  "bg-gradient-to-br from-emerald-500 to-lime-600",
  "bg-gradient-to-br from-rose-500 to-indigo-700",
  "bg-gradient-to-br bg-gradient-to-tr from-violet-500 to-orange-300",
  "bg-gradient-to-br from-gray-900 via-purple-900 to-violet-600",
  "bg-gradient-to-br from-yellow-200 via-red-500 to-fuchsia-500",
  "bg-gradient-to-br from-sky-400 to-indigo-900",
  "bg-gradient-to-br from-amber-200 via-violet-600 to-sky-900",
  "bg-gradient-to-br from-amber-700 via-orange-300 to-rose-800",
  "bg-gradient-to-br from-gray-300 via-fuchsia-600 to-orange-600",
  "bg-gradient-to-br from-fuchsia-500 via-red-600 to-orange-400",
  "bg-gradient-to-br from-sky-400 via-rose-400 to-lime-400",
  "bg-gradient-to-br from-lime-600 via-yellow-300 to-red-600",
];

/*
Specifications
#FF3276 -> #F480FF
#1A0250 -> #2F10FE
#98F4FE -> #9BFEAA
#F480FF -> #7528FC
#F480FF -> #9BFEAA
#2F10FE -> #9BFEAA
#BB277F -> #050154
#7528FC -> #9BFEAA
#2F10FE -> #98F4FE
*/
export const flowGradients = [
  "linear-gradient(90deg, #FF3276 0%, #F480FF 100%)",
  "linear-gradient(90deg, #1A0250 0%, #2F10FE 100%)",
  "linear-gradient(90deg, #98F4FE 0%, #9BFEAA 100%)",
  "linear-gradient(90deg, #F480FF 0%, #7528FC 100%)",
  "linear-gradient(90deg, #F480FF 0%, #9BFEAA 100%)",
  "linear-gradient(90deg, #2F10FE 0%, #9BFEAA 100%)",
  "linear-gradient(90deg, #BB277F 0%, #050154 100%)",
  "linear-gradient(90deg, #7528FC 0%, #9BFEAA 100%)",
  "linear-gradient(90deg, #2F10FE 0%, #98F4FE 100%)",
];

export const toolModeGradient =
  "linear-gradient(-60deg,var(--tool-mode-gradient-1) 0%,var(--tool-mode-gradient-2) 100%)";

export const swatchColors = [
  "bg-neon-fuschia text-white",
  "bg-digital-orchid text-plasma-purple",
  "bg-plasma-purple text-digital-orchid",
  "bg-electric-blue text-holo-frost",
  "bg-holo-frost text-electric-blue",
  "bg-terminal-green text-cosmic-void",
];

export const nodeColors: { [char: string]: string } = {
  inputs: "#10B981",
  outputs: "#AA2411",
  data: "#198BF6",
  prompts: "#4367BF",
  models: "#ab11ab",
  model_specs: "#6344BE",
  chains: "#FE7500",
  list: "#9AAE42",
  agents: "#903BBE",
  Olivya: "#00413B",
  tools: "#00fbfc",
  memories: "#F5B85A",
  saved_components: "#a5B85A",
  advanced: "#000000",
  chat: "#198BF6",
  thought: "#272541",
  embeddings: "#42BAA7",
  documentloaders: "#7AAE42",
  vectorstores: "#AA8742",
  vectorsearch: "#AA8742",
  textsplitters: "#B47CB5",
  toolkits: "#DB2C2C",
  wrappers: "#E6277A",
  notion: "#000000",
  Notion: "#000000",
  AssemblyAI: "#213ED7",
  assemblyai: "#213ED7",
  helpers: "#31A3CC",
  prototypes: "#E6277A",
  astra_assistants: "#272541",
  langchain_utilities: "#31A3CC",
  output_parsers: "#E6A627",
  // custom_components: "#ab11ab",
  retrievers: "#e6b25a",
  str: "#4F46E5",
  Text: "#4F46E5",
  unknown: "#9CA3AF",
  Document: "#65a30d",
  Data: "#dc2626",
  Message: "#4f46e5",
  Prompt: "#7c3aed",
  Embeddings: "#10b981",
  BaseLanguageModel: "#c026d3",
  LanguageModel: "#c026d3",
  Agent: "#903BBE",
  AgentExecutor: "#903BBE",
  Tool: "#00fbfc",
};

export const nodeColorsName: { [char: string]: string } = {
  // custom_components: "#ab11ab",
  inputs: "emerald",
  outputs: "red",
  data: "sky",
  prompts: "blue",
  models: "fuchsia",
  model_specs: "violet",
  chains: "orange",
  list: "lime",
  agents: "purple",
  tools: "cyan",
  memories: "amber",
  saved_components: "lime",
  advanced: "slate",
  chat: "sky",
  thought: "zinc",
  embeddings: "teal",
  documentloaders: "lime",
  vectorstores: "yellow",
  vectorsearch: "yellow",
  textsplitters: "fuchsia",
  toolkits: "red",
  wrappers: "rose",
  notion: "slate",
  Notion: "slate",
  AssemblyAI: "blue",
  assemblyai: "blue",
  helpers: "cyan",
  prototypes: "rose",
  astra_assistants: "indigo",
  langchain_utilities: "sky",
  output_parsers: "yellow",
  retrievers: "yellow",
  str: "indigo",
  Text: "indigo",
  unknown: "gray",
  Document: "lime",
  Data: "red",
  Message: "indigo",
  Prompt: "violet",
  Embeddings: "emerald",
  BaseLanguageModel: "fuchsia",
  LanguageModel: "fuchsia",
  Agent: "purple",
  AgentExecutor: "purple",
  Tool: "cyan",
  BaseChatMemory: "cyan",
  BaseChatMessageHistory: "orange",
  Memory: "orange",
  DataFrame: "pink",
};

export const FILE_ICONS = {
  json: {
    icon: "FileJson",
    color: "text-datatype-indigo dark:text-datatype-indigo-foreground",
  },
  csv: {
    icon: "FileChartColumn",
    color: "text-datatype-emerald dark:text-datatype-emerald-foreground",
  },
  txt: {
    icon: "FileType",
    color: "text-datatype-purple dark:text-datatype-purple-foreground",
  },
  pdf: {
    icon: "File",
    color: "text-datatype-red dark:text-datatype-red-foreground",
  },
};

export const SIDEBAR_CATEGORIES = [
  { display_name: "Saved", name: "saved_components", icon: "GradientSave" },
  { display_name: "Inputs", name: "inputs", icon: "Download" },
  { display_name: "Outputs", name: "outputs", icon: "Upload" },
  { display_name: "Prompts", name: "prompts", icon: "TerminalSquare" },
  { display_name: "Data", name: "data", icon: "Database" },
  { display_name: "Processing", name: "processing", icon: "ListFilter" },
  { display_name: "Models", name: "models", icon: "BrainCircuit" },
  { display_name: "Vector Stores", name: "vectorstores", icon: "Layers" },
  { display_name: "Embeddings", name: "embeddings", icon: "Binary" },
  { display_name: "Agents", name: "agents", icon: "Bot" },
  { display_name: "Chains", name: "chains", icon: "Link" },
  { display_name: "Loaders", name: "documentloaders", icon: "Paperclip" },
  { display_name: "Link Extractors", name: "link_extractors", icon: "Link2" },
  { display_name: "Memories", name: "memories", icon: "Cpu" },
  { display_name: "Output Parsers", name: "output_parsers", icon: "Compass" },
  { display_name: "Prototypes", name: "prototypes", icon: "FlaskConical" },
  { display_name: "Retrievers", name: "retrievers", icon: "FileSearch" },
  { display_name: "Text Splitters", name: "textsplitters", icon: "Scissors" },
  { display_name: "Toolkits", name: "toolkits", icon: "Package2" },
  { display_name: "Tools", name: "tools", icon: "Hammer" },
  { display_name: "Logic", name: "logic", icon: "ArrowRightLeft" },
  { display_name: "Helpers", name: "helpers", icon: "Wand2" },
];

export const SIDEBAR_BUNDLES = [
  { display_name: "Amazon", name: "amazon", icon: "Amazon" },
  { display_name: "Gmail", name: "gmail", icon: "Gmail" },
<<<<<<< HEAD
  { display_name: "Googlemeet", name: "googlemeet", icon: "Googlemeet" },
=======
  {
    display_name: "Googlecalendar",
    name: "googlecalendar",
    icon: "Googlecalendar",
  },
>>>>>>> 116bee82
  // Add apify
  { display_name: "Apify", name: "apify", icon: "Apify" },
  { display_name: "LangChain", name: "langchain_utilities", icon: "LangChain" },
  { display_name: "AgentQL", name: "agentql", icon: "AgentQL" },
  { display_name: "AssemblyAI", name: "assemblyai", icon: "AssemblyAI" },
  {
    display_name: "DataStax",
    name: "astra_assistants",
    icon: "AstraDB",
  },
  { display_name: "Olivya", name: "olivya", icon: "Olivya" },
  { display_name: "LangWatch", name: "langwatch", icon: "Langwatch" },
  { display_name: "Notion", name: "Notion", icon: "Notion" },
  { display_name: "Needle", name: "needle", icon: "Needle" },
  { display_name: "NVIDIA", name: "nvidia", icon: "NVIDIA" },
  { display_name: "Vectara", name: "vectara", icon: "Vectara" },
  { display_name: "Icosa Computing", name: "icosacomputing", icon: "Icosa" },
  { display_name: "Google", name: "google", icon: "Google" },
  { display_name: "CrewAI", name: "crewai", icon: "CrewAI" },
  { display_name: "NotDiamond", name: "notdiamond", icon: "NotDiamond" },
  { display_name: "Composio", name: "composio", icon: "Composio" },
  { display_name: "Cohere", name: "cohere", icon: "Cohere" },
  { display_name: "Firecrawl", name: "firecrawl", icon: "FirecrawlCrawlApi" },
  { display_name: "Unstructured", name: "unstructured", icon: "Unstructured" },
  { display_name: "Git", name: "git", icon: "GitLoader" },
  { display_name: "Confluence", name: "confluence", icon: "Confluence" },
  { display_name: "Mem0", name: "mem0", icon: "Mem0" },
  { display_name: "Youtube", name: "youtube", icon: "YouTube" },
  { display_name: "ScrapeGraph AI", name: "scrapegraph", icon: "ScrapeGraph" },
  {
    display_name: "Home Assistant",
    name: "homeassistant",
    icon: "HomeAssistant",
  },
];

export const categoryIcons: Record<string, string> = {
  saved_components: "GradientSave",
  inputs: "Download",
  outputs: "Upload",
  prompts: "TerminalSquare",
  data: "Database",
  models: "BrainCircuit",
  helpers: "Wand2",
  vectorstores: "Layers",
  embeddings: "Binary",
  agents: "Bot",
  astra_assistants: "Sparkles",
  chains: "Link",
  documentloaders: "Paperclip",
  langchain_utilities: "PocketKnife",
  link_extractors: "Link2",
  memories: "Cpu",
  output_parsers: "Compass",
  prototypes: "FlaskConical",
  retrievers: "FileSearch",
  textsplitters: "Scissors",
  toolkits: "Package2",
  tools: "Hammer",
  custom: "Edit",
  custom_components: "GradientInfinity",
};

export const nodeIconToDisplayIconMap: Record<string, string> = {
  //Category Icons
  inputs: "Download",
  outputs: "Upload",
  prompts: "TerminalSquare",
  data: "Database",
  models: "BrainCircuit",
  helpers: "Wand2",
  vectorstores: "Layers",
  embeddings: "Binary",
  agents: "Bot",
  astra_assistants: "Sparkles",
  chains: "Link",
  documentloaders: "Paperclip",
  langchain_utilities: "PocketKnife",
  link_extractors: "Link2",
  memories: "Cpu",
  output_parsers: "Compass",
  prototypes: "FlaskConical",
  retrievers: "FileSearch",
  textsplitters: "Scissors",
  toolkits: "Package2",
  tools: "Hammer",
  custom_components: "GradientInfinity",
  ChatInput: "MessagesSquare",
  ChatOutput: "MessagesSquare",
  //Integration Icons
  AIML: "AI/ML",
  AgentQL: "AgentQL",
  AirbyteJSONLoader: "Airbyte",
  AmazonBedrockEmbeddings: "AWS",
  Amazon: "AWS",
  arXiv: "ArXiv",
  assemblyai: "AssemblyAI",
  athenaIcon: "Athena",
  AzureChatOpenAi: "OpenAI",
  AzureOpenAiEmbeddings: "Azure",
  AzureOpenAiModel: "Azure",
  BaiduQianfan: "QianFanChat",
  BingSearchAPIWrapper: "Bing",
  BingSearchRun: "Bing",
  ChatAnthropic: "Anthropic",
  ChatOllama: "Ollama",
  ChatOllamaModel: "Ollama",
  ChatOpenAI: "OpenAI",
  ChatVertexAI: "VertexAI",
  ChevronsUpDownIcon: "ChevronsUpDown",
  ClearMessageHistory: "FileClock",
  CohereEmbeddings: "Cohere",
  Discord: "FaDiscord",
  ElasticsearchStore: "ElasticsearchStore",
  EverNoteLoader: "Evernote",
  ExaSearch: "Exa",
  FacebookChatLoader: "FacebookMessenger",
  FAISS: "Meta",
  FaissSearch: "Meta",
  FirecrawlCrawlApi: "Firecrawl",
  FirecrawlExtractApi: "Firecrawl",
  FirecrawlMapApi: "Firecrawl",
  FirecrawlScrapeApi: "Firecrawl",
  GitbookLoader: "GitBook",
  GoogleGenerativeAI: "GoogleGenerativeAI",
  GoogleSearchAPI: "Google",
  GoogleSearchAPIWrapper: "Google",
  GoogleSearchResults: "Google",
  GoogleSearchRun: "Google",
  GoogleSerperAPI: "Google",
  group_components: "GradientUngroup",
  HNLoader: "HackerNews",
  HuggingFaceEmbeddings: "HuggingFace",
  HuggingFaceHub: "HuggingFace",
  IFixitLoader: "IFixIt",
  ListFlows: "Group",
  MistralAI: "Mistral",
  MongoDBAtlasVectorSearch: "MongoDB",
  MongoDBChatMessageHistory: "MongoDB",
  notion: "Notion",
  NotionDirectoryLoader: "Notion",
  NotDiamond: "NotDiamond",
  Notify: "Bell",
  novita: "Novita",
  OllamaEmbeddings: "Ollama",
  OpenAIEmbeddings: "OpenAI",
  PostgresChatMessageHistory: "Postgres",
  Qdrant: "QDrant",
  RedisSearch: "Redis",
  Share3: "Share",
  Share4: "Share2",
  SlackDirectoryLoader: "Slack",
  SpiderTool: "Spider",
  SupabaseVectorStore: "Supabase",
  TavilyIcon: "Tavily",
  VertexAIEmbeddings: "VertexAI",
  WikipediaAPIWrapper: "WikipediaAPI",
  WikipediaQueryRun: "WikipediaAPI",
  WolframAlphaAPI: "Wolfram",
  WolframAlphaAPIWrapper: "Wolfram",
  WolframAlphaQueryRun: "Wolfram",

  //Node Icons
  model_specs: "FileSliders",
  advanced: "Laptop2",
  chat: "MessageCircle",
  saved_components: "GradientSave",
  vectorsearch: "TextSearch",
  wrappers: "Gift",
  unknown: "HelpCircle",
  custom: "Edit",
  ThumbDownIconCustom: "ThumbDownCustom",
  ThumbUpIconCustom: "ThumbUpCustom",
  ScrapeGraphAI: "ScrapeGraph",
  ScrapeGraphSmartScraperApi: "ScrapeGraph",
  ScrapeGraphMarkdownifyApi: "ScrapeGraph",
  note: "StickyNote",
};

export const getLucideIconName = (name: string): string => {
  const map = {
    AlertCircle: "circle-alert",
    AlertTriangle: "triangle-alert",
    TerminalSquare: "square-terminal",
    Wand2: "wand-sparkles",
  };
  const kebabCaseName = name
    .replace(/Icon/g, "")
    .replace(/([a-z])([A-Z])/g, "$1-$2")
    .replace(/(\d)/g, "-$1")
    .replace(/\s+/g, "-")
    .toLowerCase();
  return map[name] || kebabCaseName;
};

// Initialize icon mappings based on if we want to support lazy loading for cloud
const iconMappingsPromise = import("../icons/lazyIconImports").then(
  (module) => module.lazyIconsMapping,
);

export const eagerLoadedIconsMap = {
  // Custom icons
  GradientSave: GradientSave,
  BotMessageSquareIcon: BotMessageSquareIcon,

  // React icon
  FaApple: FaApple,
  FaDiscord: FaDiscord,
  FaGithub: FaGithub,
  TwitterLogoIcon: TwitterLogoIcon,
};

export const getCachedIcon = (name: string) => {
  return iconCache.get(name);
};

export const getNodeIcon = async (name: string) => {
  const cacheAndReturn = (icon: any) => {
    iconCache.set(name, icon);
    return icon;
  };

  if (iconCache.has(name)) {
    return iconCache.get(name);
  }
  const iconName = nodeIconToDisplayIconMap[name];

  if (eagerLoadedIconsMap[iconName || name]) {
    return cacheAndReturn(eagerLoadedIconsMap[iconName || name]);
  }

  if (isFontAwesomeIcon(iconName || name)) {
    return cacheAndReturn(fontAwesomeIcons[iconName || name]);
  }

  const iconMappings = await iconMappingsPromise;

  if (iconMappings[iconName || name]) {
    return cacheAndReturn(lazy(iconMappings[iconName || name]));
  }

  const lucideIconName = getLucideIconName(iconName || name);
  if (dynamicIconImports[lucideIconName]) {
    try {
      return cacheAndReturn(lazy(dynamicIconImports[lucideIconName]));
    } catch (e) {
      // Fall through to next option
    }
  }

  // If all else fails, return a simple empty component
  return cacheAndReturn(
    lazy(() =>
      Promise.resolve({
        default: () => null,
      }),
    ),
  );
};

export const iconExists = async (name: string): Promise<boolean> => {
  const iconName = nodeIconToDisplayIconMap[name] || name;
  const iconMappings = await iconMappingsPromise;

  return !!(
    eagerLoadedIconsMap[iconName] ||
    isFontAwesomeIcon(iconName) ||
    iconMappings[iconName] ||
    dynamicIconImports[getLucideIconName(iconName)]
  );
};<|MERGE_RESOLUTION|>--- conflicted
+++ resolved
@@ -231,15 +231,12 @@
 export const SIDEBAR_BUNDLES = [
   { display_name: "Amazon", name: "amazon", icon: "Amazon" },
   { display_name: "Gmail", name: "gmail", icon: "Gmail" },
-<<<<<<< HEAD
-  { display_name: "Googlemeet", name: "googlemeet", icon: "Googlemeet" },
-=======
   {
     display_name: "Googlecalendar",
     name: "googlecalendar",
     icon: "Googlecalendar",
   },
->>>>>>> 116bee82
+  { display_name: "Googlemeet", name: "googlemeet", icon: "Googlemeet" },
   // Add apify
   { display_name: "Apify", name: "apify", icon: "Apify" },
   { display_name: "LangChain", name: "langchain_utilities", icon: "LangChain" },
