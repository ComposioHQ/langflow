--- conflicted
+++ resolved
@@ -10,17 +10,22 @@
     Sequence,
     Union,
 )
+from pathlib import Path
+from typing import (
+    TYPE_CHECKING,
+    Any,
+    Callable,
+    ClassVar,
+    List,
+    Optional,
+    Sequence,
+    Union,
+)
 from uuid import UUID
 
 import yaml
 from cachetools import TTLCache, cachedmethod
 from langchain_core.documents import Document
-<<<<<<< HEAD
-=======
-from pydantic import BaseModel
-from sqlmodel import select
-
->>>>>>> ced448c7
 from langflow.interface.custom.code_parser.utils import (
     extract_inner_type_from_generic_alias,
     extract_union_types_from_generic_alias,
@@ -375,7 +380,6 @@
         """
         return self.build_template_config()
 
-<<<<<<< HEAD
     def build_template_config(self):
         """
         Builds the template configuration for the custom component.
@@ -396,8 +400,6 @@
 
         return super().build_template_config(attributes)
 
-=======
->>>>>>> ced448c7
     @property
     def keys(self):
         """
@@ -514,7 +516,6 @@
                 flows = session.exec(
                     select(Flow).where(Flow.user_id == self._user_id).where(Flow.is_component == False)  # noqa
                 ).all()
-<<<<<<< HEAD
 
             flows_records = [flow.to_record() for flow in flows]
             self._flows_records = flows_records
@@ -529,14 +530,6 @@
         Args:
             *args: The positional arguments.
             **kwargs: The keyword arguments.
-=======
-
-            flows_records = [flow.to_record() for flow in flows]
-            self._flows_records = flows_records
-            return flows_records
-        except Exception as e:
-            raise ValueError(f"Error listing flows: {e}")
->>>>>>> ced448c7
 
         Returns:
             Any: The result of the build process.
