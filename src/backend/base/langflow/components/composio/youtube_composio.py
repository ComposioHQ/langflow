import json
from typing import Any

from composio import Action

from langflow.base.composio.composio_base import ComposioBaseComponent
from langflow.inputs import (
    IntInput,
    MessageTextInput,
)
from langflow.logging import logger


class ComposioYoutubeAPIComponent(ComposioBaseComponent):
    display_name: str = "Youtube"
    description: str = "Youtube API"
    icon = "YouTube"
    documentation: str = "https://docs.composio.dev"
    app_name = "youtube"

    _actions_data: dict = {
        "YOUTUBE_GET_CHANNEL_ID_BY_HANDLE": {
            "display_name": "Get Channel ID by Handle",
            "action_fields": ["YOUTUBE_GET_CHANNEL_ID_BY_HANDLE_channel_handle"],
            "get_result_field": True,
            "result_field": "items",
        },
        "YOUTUBE_LIST_CAPTION_TRACK": {
            "display_name": "List Caption Track",
            "action_fields": ["YOUTUBE_LIST_CAPTION_TRACK_part", "YOUTUBE_LIST_CAPTION_TRACK_videoId"],
            "get_result_field": True,
            "result_field": "items",
        },
        "YOUTUBE_LIST_CHANNEL_VIDEOS": {
            "display_name": "List Channel Videos",
            "action_fields": [
                "YOUTUBE_LIST_CHANNEL_VIDEOS_channelId",
                "YOUTUBE_LIST_CHANNEL_VIDEOS_maxResults",
                "YOUTUBE_LIST_CHANNEL_VIDEOS_pageToken",
                "YOUTUBE_LIST_CHANNEL_VIDEOS_part",
            ],
            "get_result_field": True,
            "result_field": "items",
        },
        "YOUTUBE_LIST_USER_PLAYLISTS": {
            "display_name": "List User Playlists",
            "action_fields": [
                "YOUTUBE_LIST_USER_PLAYLISTS_maxResults",
                "YOUTUBE_LIST_USER_PLAYLISTS_pageToken",
                "YOUTUBE_LIST_USER_PLAYLISTS_part",
            ],
            "get_result_field": True,
            "result_field": "response_data",
        },
        "YOUTUBE_LIST_USER_SUBSCRIPTIONS": {
            "display_name": "List User Subscriptions",
            "action_fields": [
                "YOUTUBE_LIST_USER_SUBSCRIPTIONS_maxResults",
                "YOUTUBE_LIST_USER_SUBSCRIPTIONS_pageToken",
                "YOUTUBE_LIST_USER_SUBSCRIPTIONS_part",
            ],
            "get_result_field": True,
            "result_field": "items",
        },
        "YOUTUBE_LOAD_CAPTIONS": {
            "display_name": "Load Captions",
            "action_fields": ["YOUTUBE_LOAD_CAPTIONS_id", "YOUTUBE_LOAD_CAPTIONS_tfmt"],
            "get_result_field": True,
            "result_field": "data",
        },
        "YOUTUBE_SEARCH_YOU_TUBE": {
            "display_name": "Search YouTube",
            "action_fields": [
                "YOUTUBE_SEARCH_YOU_TUBE_maxResults",
                "YOUTUBE_SEARCH_YOU_TUBE_pageToken",
                "YOUTUBE_SEARCH_YOU_TUBE_part",
                "YOUTUBE_SEARCH_YOU_TUBE_q",
                "YOUTUBE_SEARCH_YOU_TUBE_type",
            ],
            "get_result_field": True,
<<<<<<< HEAD
            "result_field": "response_data",  # Next_page_token
=======
            "result_field": "response_data",
>>>>>>> 05ab6660
        },
        "YOUTUBE_SUBSCRIBE_CHANNEL": {
            "display_name": "Subscribe Channel",
            "action_fields": ["YOUTUBE_SUBSCRIBE_CHANNEL_channelId"],
            "get_result_field": True,
            "result_field": "snippet",
        },
        "YOUTUBE_VIDEO_DETAILS": {
            "display_name": "Video Details",
            "action_fields": ["YOUTUBE_VIDEO_DETAILS_id", "YOUTUBE_VIDEO_DETAILS_part"],
            "get_result_field": True,
            "result_field": "items",
        },
    }

<<<<<<< HEAD
    _list_variables = {"YOUTUBE_UPDATE_VIDEO_tags"}

=======
>>>>>>> 05ab6660
    _all_fields = {field for action_data in _actions_data.values() for field in action_data["action_fields"]}

    inputs = [
        *ComposioBaseComponent._base_inputs,
        MessageTextInput(
            name="YOUTUBE_GET_CHANNEL_ID_BY_HANDLE_channel_handle",
            display_name="Channel Handle",
            info="YouTube channel ID to subscribe to",
            show=False,
            required=True,
        ),
        MessageTextInput(
            name="YOUTUBE_LIST_CAPTION_TRACK_part",
            display_name="Part",
            info="Comma-separated list of one or more caption resource properties that the response will include",
            show=False,
            value="snippet",
        ),
        MessageTextInput(
            name="YOUTUBE_LIST_CAPTION_TRACK_videoId",
            display_name="Video ID",
            info="YouTube video ID for which the API should return caption tracks",
            show=False,
            required=True,
        ),
        MessageTextInput(
            name="YOUTUBE_LIST_CHANNEL_VIDEOS_channelId",
            display_name="Channel ID",
            info="channel ID for which the API should return videos",
            show=False,
            required=True,
        ),
        IntInput(
            name="YOUTUBE_LIST_CHANNEL_VIDEOS_maxResults",
            display_name="Max Results",
            info="Maximum number of items that should be returned in the result set. Default is 5",
            show=False,
            value=5,
        ),
        MessageTextInput(
            name="YOUTUBE_LIST_CHANNEL_VIDEOS_pageToken",
            display_name="Page Token",
            info="Token that identifies a page of results that has been returned by a previous API request",
            show=False,
        ),
        MessageTextInput(
            name="YOUTUBE_LIST_CHANNEL_VIDEOS_part",
            display_name="Part",
            info="Comma-separated list of one or more search resource properties that the API response will include",
            show=False,
            value="snippet",
        ),
        IntInput(
            name="YOUTUBE_LIST_USER_PLAYLISTS_maxResults",
            display_name="Max Results",
            info="Maximum number of items that should be returned in the result set. Default is 5",
            show=False,
            value=5,
        ),
        MessageTextInput(
            name="YOUTUBE_LIST_USER_PLAYLISTS_pageToken",
            display_name="Page Token",
            info="Token that identifies a page of results that has been returned by a previous API request",
            show=False,
        ),
        MessageTextInput(
            name="YOUTUBE_LIST_USER_PLAYLISTS_part",
            display_name="Part",
            info="Comma-separated list of one or more playlist resource properties that the response will include",
            show=False,
            value="snippet",
        ),
        IntInput(
            name="YOUTUBE_LIST_USER_SUBSCRIPTIONS_maxResults",
            display_name="Max Results",
            info="Maximum number of items that should be returned in the result set. Default is 5",
            show=False,
            value=5,
        ),
        MessageTextInput(
            name="YOUTUBE_LIST_USER_SUBSCRIPTIONS_pageToken",
            display_name="Page Token",
            info="Token that identifies a page of results that has been returned by a previous API request",
            show=False,
        ),
        MessageTextInput(
            name="YOUTUBE_LIST_USER_SUBSCRIPTIONS_part",
            display_name="Part",
            info="Comma-separated list of one or more subscription resource properties that the response will include",
            show=False,
            value="snippet,contentDetails",
        ),
        MessageTextInput(
            name="YOUTUBE_LOAD_CAPTIONS_id",
            display_name="ID",
            info="ID of the caption track to be downloaded. Note: You can only download captions for videos you own",
            show=False,
            required=True,
        ),
        MessageTextInput(
            name="YOUTUBE_LOAD_CAPTIONS_tfmt",
            display_name="Tfmt",
            info="API response should return the captions in SubRip subtitle format",
            show=False,
            value="srt",
        ),
        IntInput(
            name="YOUTUBE_SEARCH_YOU_TUBE_maxResults",
            display_name="Max Results",
            info="Maximum number of items that should be returned in the result set. Default is 5",
            show=False,
            value=5,
        ),
        MessageTextInput(
            name="YOUTUBE_SEARCH_YOU_TUBE_pageToken",
            display_name="Page Token",
            info="Token that identifies a page of results that has been returned by a previous API request",
            show=False,
        ),
        MessageTextInput(
            name="YOUTUBE_SEARCH_YOU_TUBE_part",
            display_name="Part",
            info="Comma-separated list of one or more search resource properties that the API response will include",
            show=False,
            value="snippet",
        ),
        MessageTextInput(
            name="YOUTUBE_SEARCH_YOU_TUBE_q",
            display_name="Search Query",
            info="Query term to search for",
            show=False,
            required=True,
        ),
        MessageTextInput(
            name="YOUTUBE_SEARCH_YOU_TUBE_type",
            display_name="Type",
            info="Restricts a search query to only retrieve a particular type of resource. The value can be one or more of: 'video', 'channel', 'playlist'",  # noqa: E501
            show=False,
            value="video",
        ),
        MessageTextInput(
            name="YOUTUBE_SUBSCRIBE_CHANNEL_channelId",
            display_name="Channel ID",
            info="YouTube channel ID to subscribe to",
            show=False,
            required=True,
        ),
        MessageTextInput(
<<<<<<< HEAD
            name="YOUTUBE_UPDATE_VIDEO_categoryId",
            display_name="Category ID",
            info="YouTube category ID of the video",
            show=False,
        ),
        MessageTextInput(
            name="YOUTUBE_UPDATE_VIDEO_description",
            display_name="Description",
            info="Description of the video",
            show=False,
        ),
        MessageTextInput(
            name="YOUTUBE_UPDATE_VIDEO_privacyStatus",
            display_name="Privacy Status",
            info="Privacy status of the video. Valid values are 'public', 'private', and 'unlisted'",
            show=False,
        ),
        MessageTextInput(
            name="YOUTUBE_UPDATE_VIDEO_tags",
            display_name="Tags",
            info="List of tags associated with the video",
            show=False,
        ),
        MessageTextInput(
            name="YOUTUBE_UPDATE_VIDEO_title",
            display_name="Title",
            info="The title of the video.",
            show=False,
        ),
        MessageTextInput(
            name="YOUTUBE_UPDATE_VIDEO_videoId",
            display_name="Video ID",
            info="YouTube video ID to be updated",
            show=False,
            required=True,
        ),
        MessageTextInput(
=======
>>>>>>> 05ab6660
            name="YOUTUBE_VIDEO_DETAILS_id",
            display_name="ID",
            info="YouTube video ID for which the API should return details",
            show=False,
            required=True,
        ),
        MessageTextInput(
            name="YOUTUBE_VIDEO_DETAILS_part",
            display_name="Part",
            info="Comma-separated list of one or more video resource properties that the API response will include",
            show=False,
            value="snippet,contentDetails,statistics",
        ),
    ]

    def _find_key_recursively(self, data, key):
        """Recursively search for a key in nested dicts/lists and return its value if found."""
        if isinstance(data, dict):
            if key in data:
                return data[key]
            for v in data.values():
                found = self._find_key_recursively(v, key)
                if found is not None:
                    return found
        elif isinstance(data, list):
            for item in data:
                found = self._find_key_recursively(item, key)
                if found is not None:
                    return found
        return None

    def execute_action(self):
        """Execute action and return response as Message."""
        toolset = self._build_wrapper()

        try:
            self._build_action_maps()
            display_name = self.action[0]["name"] if isinstance(self.action, list) and self.action else self.action
            action_key = self._display_to_key_map.get(display_name)
            if not action_key:
                msg = f"Invalid action: {display_name}"
                raise ValueError(msg)

            enum_name = getattr(Action, action_key)
            params = {}
            if action_key in self._actions_data:
                for field in self._actions_data[action_key]["action_fields"]:
                    value = getattr(self, field)

                    if value is None or value == "":
                        continue

                    param_name = field.replace(action_key + "_", "")

                    params[param_name] = value

            result = toolset.execute_action(
                action=enum_name,
                params=params,
            )
            if not result.get("successful"):
                message = result.get("data", {}).get("message", {})

                error_info = {"error": result.get("error", "No response")}
                if isinstance(message, str):
                    try:
                        parsed_message = json.loads(message)
                        if isinstance(parsed_message, dict) and "error" in parsed_message:
                            error_data = parsed_message["error"]
                            error_info = {
                                "error": {
                                    "code": error_data.get("code", "Unknown"),
                                    "message": error_data.get("message", "No error message"),
                                }
                            }
                    except (json.JSONDecodeError, KeyError) as e:
                        logger.error(f"Failed to parse error message as JSON: {e}")
                        error_info = {"error": str(message)}
                elif isinstance(message, dict) and "error" in message:
                    error_data = message["error"]
                    error_info = {
                        "error": {
                            "code": error_data.get("code", "Unknown"),
                            "message": error_data.get("message", "No error message"),
                        }
                    }

<<<<<<< HEAD
                # Flatten error for table rendering
                if "error" in error_info and isinstance(error_info["error"], dict):
                    return [error_info["error"]]
                return [error_info]

            result_data = result.get("data", [])
            # Handle result_field if get_result_field is True
=======
                return error_info

            result_data = result.get("data", [])
>>>>>>> 05ab6660
            action_data = self._actions_data.get(action_key, {})
            if action_data.get("get_result_field"):
                result_field = action_data.get("result_field")
                if result_field:
                    found = self._find_key_recursively(result_data, result_field)
<<<<<<< HEAD
                    # If found is empty (None, empty list, or empty dict), return the entire data dict
                    if found is None or found in ([], {}):
                        if isinstance(result_data, dict):
                            return [result_data]
                        return result_data
                    if found is not None:
                        if isinstance(found, dict):
                            return [found]
                        return found
                if isinstance(result_data, dict):
                    return [result_data]
                return result_data
            # Default behavior
=======
                    if found is not None:
                        return found
                return result_data
>>>>>>> 05ab6660
            if result_data and isinstance(result_data, dict):
                return [result_data[next(iter(result_data))]]
            return result_data  # noqa: TRY300
        except Exception as e:
            logger.error(f"Error executing action: {e}")
            display_name = self.action[0]["name"] if isinstance(self.action, list) and self.action else str(self.action)
            msg = f"Failed to execute {display_name}: {e!s}"
            raise ValueError(msg) from e

    def update_build_config(self, build_config: dict, field_value: Any, field_name: str | None = None) -> dict:
        return super().update_build_config(build_config, field_value, field_name)

    def set_default_tools(self):
        self._default_tools = {
            self.sanitize_action_name("YOUTUBE_SEARCH_YOU_TUBE").replace(" ", "-"),
            self.sanitize_action_name("YOUTUBE_VIDEO_DETAILS").replace(" ", "-"),
        }<|MERGE_RESOLUTION|>--- conflicted
+++ resolved
@@ -78,11 +78,7 @@
                 "YOUTUBE_SEARCH_YOU_TUBE_type",
             ],
             "get_result_field": True,
-<<<<<<< HEAD
-            "result_field": "response_data",  # Next_page_token
-=======
             "result_field": "response_data",
->>>>>>> 05ab6660
         },
         "YOUTUBE_SUBSCRIBE_CHANNEL": {
             "display_name": "Subscribe Channel",
@@ -98,11 +94,6 @@
         },
     }
 
-<<<<<<< HEAD
-    _list_variables = {"YOUTUBE_UPDATE_VIDEO_tags"}
-
-=======
->>>>>>> 05ab6660
     _all_fields = {field for action_data in _actions_data.values() for field in action_data["action_fields"]}
 
     inputs = [
@@ -251,46 +242,6 @@
             required=True,
         ),
         MessageTextInput(
-<<<<<<< HEAD
-            name="YOUTUBE_UPDATE_VIDEO_categoryId",
-            display_name="Category ID",
-            info="YouTube category ID of the video",
-            show=False,
-        ),
-        MessageTextInput(
-            name="YOUTUBE_UPDATE_VIDEO_description",
-            display_name="Description",
-            info="Description of the video",
-            show=False,
-        ),
-        MessageTextInput(
-            name="YOUTUBE_UPDATE_VIDEO_privacyStatus",
-            display_name="Privacy Status",
-            info="Privacy status of the video. Valid values are 'public', 'private', and 'unlisted'",
-            show=False,
-        ),
-        MessageTextInput(
-            name="YOUTUBE_UPDATE_VIDEO_tags",
-            display_name="Tags",
-            info="List of tags associated with the video",
-            show=False,
-        ),
-        MessageTextInput(
-            name="YOUTUBE_UPDATE_VIDEO_title",
-            display_name="Title",
-            info="The title of the video.",
-            show=False,
-        ),
-        MessageTextInput(
-            name="YOUTUBE_UPDATE_VIDEO_videoId",
-            display_name="Video ID",
-            info="YouTube video ID to be updated",
-            show=False,
-            required=True,
-        ),
-        MessageTextInput(
-=======
->>>>>>> 05ab6660
             name="YOUTUBE_VIDEO_DETAILS_id",
             display_name="ID",
             info="YouTube video ID for which the API should return details",
@@ -378,43 +329,17 @@
                         }
                     }
 
-<<<<<<< HEAD
-                # Flatten error for table rendering
-                if "error" in error_info and isinstance(error_info["error"], dict):
-                    return [error_info["error"]]
-                return [error_info]
+                return error_info
 
             result_data = result.get("data", [])
-            # Handle result_field if get_result_field is True
-=======
-                return error_info
-
-            result_data = result.get("data", [])
->>>>>>> 05ab6660
             action_data = self._actions_data.get(action_key, {})
             if action_data.get("get_result_field"):
                 result_field = action_data.get("result_field")
                 if result_field:
                     found = self._find_key_recursively(result_data, result_field)
-<<<<<<< HEAD
-                    # If found is empty (None, empty list, or empty dict), return the entire data dict
-                    if found is None or found in ([], {}):
-                        if isinstance(result_data, dict):
-                            return [result_data]
-                        return result_data
-                    if found is not None:
-                        if isinstance(found, dict):
-                            return [found]
-                        return found
-                if isinstance(result_data, dict):
-                    return [result_data]
-                return result_data
-            # Default behavior
-=======
                     if found is not None:
                         return found
                 return result_data
->>>>>>> 05ab6660
             if result_data and isinstance(result_data, dict):
                 return [result_data[next(iter(result_data))]]
             return result_data  # noqa: TRY300
