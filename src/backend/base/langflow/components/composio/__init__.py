--- conflicted
+++ resolved
@@ -1,19 +1,3 @@
-<<<<<<< HEAD
-from .composio_api import ComposioAPIComponent
-from .github_composio import ComposioGitHubAPIComponent
-from .gmail_composio import ComposioGmailAPIComponent
-from .googlecalendar_composio import ComposioGoogleCalendarAPIComponent
-from .googlemeet_composio import ComposioGooglemeetAPIComponent
-from .googletasks_composio import ComposioGoogleTasksAPIComponent
-from .linear_composio import ComposioLinearAPIComponent
-from .outlook_composio import ComposioOutlookAPIComponent
-from .reddit_composio import ComposioRedditAPIComponent
-from .slack_composio import ComposioSlackAPIComponent
-from .slackbot_composio import ComposioSlackbotAPIComponent
-from .supabase_composio import ComposioSupabaseAPIComponent
-from .todoist_composio import ComposioTodoistAPIComponent
-from .youtube_composio import ComposioYoutubeAPIComponent
-=======
 from __future__ import annotations
 
 from typing import TYPE_CHECKING, Any
@@ -25,18 +9,33 @@
     from .github_composio import ComposioGitHubAPIComponent
     from .gmail_composio import ComposioGmailAPIComponent
     from .googlecalendar_composio import ComposioGoogleCalendarAPIComponent
+    from .googlemeet_composio import ComposioGooglemeetAPIComponent
     from .outlook_composio import ComposioOutlookAPIComponent
     from .slack_composio import ComposioSlackAPIComponent
+    from .googletasks_composio import ComposioGoogleTasksAPIComponent
+    from .linear_composio import ComposioLinearAPIComponent
+    from .reddit_composio import ComposioRedditAPIComponent
+    from .slackbot_composio import ComposioSlackbotAPIComponent
+    from .supabase_composio import ComposioSupabaseAPIComponent
+    from .todoist_composio import ComposioTodoistAPIComponent
+    from .youtube_composio import ComposioYoutubeAPIComponent
 
 _dynamic_imports = {
     "ComposioAPIComponent": "composio_api",
     "ComposioGitHubAPIComponent": "github_composio",
     "ComposioGmailAPIComponent": "gmail_composio",
     "ComposioGoogleCalendarAPIComponent": "googlecalendar_composio",
+    "ComposioGooglemeetAPIComponent": "googlemeet_composio",
     "ComposioOutlookAPIComponent": "outlook_composio",
     "ComposioSlackAPIComponent": "slack_composio",
+    "ComposioGoogleTasksAPIComponent": "googletasks_composio",
+    "ComposioLinearAPIComponent": "linear_composio",
+    "ComposioRedditAPIComponent": "reddit_composio",
+    "ComposioSlackbotAPIComponent": "slackbot_composio",
+    "ComposioSupabaseAPIComponent": "supabase_composio",
+    "ComposioTodoistAPIComponent": "todoist_composio",
+    "ComposioYoutubeAPIComponent": "youtube_composio",
 }
->>>>>>> 80ebe03d
 
 __all__ = [
     "ComposioAPIComponent",
@@ -49,15 +48,11 @@
     "ComposioOutlookAPIComponent",
     "ComposioRedditAPIComponent",
     "ComposioSlackAPIComponent",
-<<<<<<< HEAD
     "ComposioSlackbotAPIComponent",
     "ComposioSupabaseAPIComponent",
     "ComposioTodoistAPIComponent",
     "ComposioYoutubeAPIComponent",
 ]
-=======
-]
-
 
 def __getattr__(attr_name: str) -> Any:
     """Lazily import composio components on attribute access."""
@@ -74,5 +69,4 @@
 
 
 def __dir__() -> list[str]:
-    return list(__all__)
->>>>>>> 80ebe03d
+    return list(__all__)