[tool.poetry]
name = "langflow"
version = "0.5.4"
description = "A Python package with a built-in web application"
authors = ["Logspace <contact@logspace.ai>"]
maintainers = [
    "Carlos Coelho <carlos@logspace.ai>",
    "Cristhian Zanforlin <cristhian.lousa@gmail.com>",
    "Gabriel Almeida <gabriel@logspace.ai>",
    "Gustavo Schaedler <gustavopoa@gmail.com>",
    "Igor Carvalho <igorr.ackerman@gmail.com>",
    "Lucas Eduoli <lucaseduoli@gmail.com>",
    "Otávio Anovazzi <otavio2204@gmail.com>",
    "Rodrigo Nader <rodrigo@logspace.ai>",
]
repository = "https://github.com/logspace-ai/langflow"
license = "MIT"
readme = "README.md"
keywords = ["nlp", "langchain", "openai", "gpt", "gui"]
packages = [{ include = "langflow", from = "src/backend" }]
include = ["src/backend/langflow/*", "src/backend/langflow/**/*"]
documentation = "https://docs.langflow.org"

[tool.poetry.scripts]
langflow = "langflow.__main__:main"

[tool.poetry.dependencies]
python = ">=3.9,<3.11"
fastapi = "^0.103.0"
uvicorn = "^0.23.0"
beautifulsoup4 = "^4.12.2"
google-search-results = "^2.4.1"
google-api-python-client = "^2.79.0"
typer = "^0.9.0"
gunicorn = "^21.2.0"
<<<<<<< HEAD
langchain = "^0.0.312"
=======
langchain = "^0.0.320"
>>>>>>> c425be28
openai = "^0.27.8"
pandas = "2.0.3"
chromadb = "^0.3.21"
huggingface-hub = { version = "^0.16.0", extras = ["inference"] }
rich = "^13.5.0"
llama-cpp-python = { version = "~0.1.0", optional = true }
networkx = "^3.1"
unstructured = "^0.10.0"
pypdf = "^3.15.0"
lxml = "^4.9.2"
pysrt = "^1.1.2"
fake-useragent = "^1.2.1"
docstring-parser = "^0.15"
psycopg2-binary = "^2.9.6"
pyarrow = "^12.0.0"
tiktoken = "~0.5.0"
wikipedia = "^1.4.0"
qdrant-client = "^1.4.0"
websockets = "^10.3"
weaviate-client = "^3.23.0"
jina = "3.15.2"
sentence-transformers = { version = "^2.2.2", optional = true }
ctransformers = { version = "^0.2.10", optional = true }
cohere = "^4.27.0"
python-multipart = "^0.0.6"
sqlmodel = "^0.0.8"
faiss-cpu = "^1.7.4"
anthropic = "^0.3.0"
orjson = "3.9.3"
multiprocess = "^0.70.14"
cachetools = "^5.3.1"
types-cachetools = "^5.3.0.5"
appdirs = "^1.4.4"
pinecone-client = "^2.2.2"
supabase = "^1.0.3"
pymongo = "^4.4.0"
certifi = "^2023.5.7"
google-cloud-aiplatform = "^1.26.1"
psycopg = "^3.1.9"
psycopg-binary = "^3.1.9"
fastavro = "^1.8.0"
langchain-experimental = "^0.0.8"
celery = { extras = ["redis"], version = "^5.3.1", optional = true }
redis = { version = "^4.6.0", optional = true }
flower = { version = "^2.0.0", optional = true }
alembic = "^1.12.0"
passlib = "^1.7.4"
bcrypt = "^4.0.1"
python-jose = "^3.3.0"
metaphor-python = "^0.1.11"
pywin32 = { version = "^306", markers = "sys_platform == 'win32'" }
loguru = "^0.7.1"
langfuse = "^1.0.13"
pillow = "^10.0.0"
metal-sdk = "^2.2.0"
markupsafe = "^2.1.3"
numexpr = "^2.8.6"
qianfan = "0.0.5"


[tool.poetry.group.dev.dependencies]
types-redis = "^4.6.0.5"
black = "^23.1.0"
ipykernel = "^6.21.2"
mypy = "^1.1.1"
ruff = "^0.0.254"
httpx = "*"
pytest = "^7.2.2"
types-requests = "^2.28.11"
requests = "^2.28.0"
pytest-cov = "^4.0.0"
pandas-stubs = "^2.0.0.230412"
types-pillow = "^9.5.0.2"
types-appdirs = "^1.4.3.5"
types-pyyaml = "^6.0.12.8"
types-python-jose = "^3.3.4.8"
types-passlib = "^1.7.7.13"
locust = "^2.16.1"
pytest-mock = "^3.11.1"
pytest-xdist = "^3.3.1"
types-pywin32 = "^306.0.0.4"
types-google-cloud-ndb = "^2.2.0.0"
pytest-sugar = "^0.9.7"


[tool.poetry.extras]
deploy = ["langchain-serve", "celery", "redis", "flower"]
local = ["llama-cpp-python", "sentence-transformers", "ctransformers"]
all = ["deploy", "local"]


[tool.pytest.ini_options]
minversion = "6.0"
addopts = "-ra"
testpaths = ["tests", "integration"]
console_output_style = "progress"
filterwarnings = ["ignore::DeprecationWarning"]
log_cli = true
markers = ["async_test"]


[tool.ruff]
line-length = 120

[build-system]
requires = ["poetry-core"]
build-backend = "poetry.core.masonry.api"<|MERGE_RESOLUTION|>--- conflicted
+++ resolved
@@ -33,11 +33,7 @@
 google-api-python-client = "^2.79.0"
 typer = "^0.9.0"
 gunicorn = "^21.2.0"
-<<<<<<< HEAD
-langchain = "^0.0.312"
-=======
 langchain = "^0.0.320"
->>>>>>> c425be28
 openai = "^0.27.8"
 pandas = "2.0.3"
 chromadb = "^0.3.21"
