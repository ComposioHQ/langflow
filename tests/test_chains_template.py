--- conflicted
+++ resolved
@@ -379,59 +379,7 @@
 
     # Test the template object
     template = chain["template"]
-<<<<<<< HEAD
-    assert template["memory"] == {
-        "required": False,
-        "placeholder": "",
-        "show": True,
-        "multiline": False,
-        "value": {
-            "chat_memory": {"messages": []},
-            "output_key": None,
-            "input_key": None,
-            "return_messages": False,
-            "human_prefix": "Human",
-            "ai_prefix": "AI",
-            "memory_key": "history",
-        },
-        "password": False,
-        "name": "memory",
-        "type": "BaseMemory",
-        "list": False,
-    }
-    assert template["verbose"] == {
-        "required": False,
-        "placeholder": "",
-        "show": False,
-        "multiline": False,
-        "password": False,
-        "name": "verbose",
-        "type": "bool",
-        "list": False,
-    }
-    # Continue with other template object assertions
-    assert template["prompt"] == {
-        "required": False,
-        "placeholder": "",
-        "show": False,
-        "multiline": False,
-        "value": {
-            "input_variables": ["history", "input"],
-            "output_parser": None,
-            "partial_variables": {},
-            "template": "The following is a friendly conversation between a human and an AI. The AI is talkative and provides lots of specific details from its context. If the AI does not know the answer to a question, it truthfully says it does not know.\n\nCurrent conversation:\n{history}\nHuman: {input}\nAI:",  # noqa: E501
-            "template_format": "f-string",
-            "validate_template": True,
-            "_type": "prompt",
-        },
-        "password": False,
-        "name": "prompt",
-        "type": "BasePromptTemplate",
-        "list": False,
-    }
-=======
-
->>>>>>> ed312f10
+
     assert template["llm"] == {
         "required": True,
         "placeholder": "",
@@ -470,28 +418,6 @@
     # Test the template object
     template = chain["template"]
 
-<<<<<<< HEAD
-    assert template["prompt"] == {
-        "required": False,
-        "placeholder": "",
-        "show": False,
-        "multiline": False,
-        "value": {
-            "input_variables": ["history", "input"],
-            "output_parser": None,
-            "partial_variables": {},
-            "template": "The following is a friendly conversation between a human and an AI. The AI is talkative and provides lots of specific details from its context. If the AI does not know the answer to a question, it truthfully says it does not know.\n\nCurrent conversation:\n{history}\nHuman: {input}\nAI:",  # noqa: E501
-            "template_format": "f-string",
-            "validate_template": True,
-            "_type": "prompt",
-        },
-        "password": False,
-        "name": "prompt",
-        "type": "BasePromptTemplate",
-        "list": False,
-    }
-=======
->>>>>>> ed312f10
     assert template["llm"] == {
         "required": True,
         "placeholder": "",
